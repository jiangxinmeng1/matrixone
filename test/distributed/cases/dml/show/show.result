--- conflicted
+++ resolved
@@ -263,11 +263,7 @@
 mo_version
 show table_number from mo_catalog;
 Number of tables in mo_catalog
-<<<<<<< HEAD
-38
-=======
-36
->>>>>>> 7741fe5b
+39
 show column_number from mo_database;
 Number of columns in mo_database
 9
