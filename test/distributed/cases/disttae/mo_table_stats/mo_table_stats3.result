use mo_catalog;
show table status;
Name    Engine    Row_format    Rows    Avg_row_length    Data_length    Max_data_length    Index_length    Data_free    Auto_increment    Create_time    Update_time    Check_time    Collation    Checksum    Create_options    Comment    Role_id    Role_name
<<<<<<< HEAD
mo_columns    Tae    Dynamic    1347    0    69676    0    0    NULL    0    2024-12-23 17:45:06    NULL    NULL    utf8mb4_bin    NULL            0    moadmin
mo_database    Tae    Dynamic    8    0    2228    0    0    NULL    0    2024-12-23 17:45:06    NULL    NULL    utf8mb4_bin    NULL            0    moadmin
mo_tables    Tae    Dynamic    125    0    44845    0    0    NULL    0    2024-12-23 17:45:06    NULL    NULL    utf8mb4_bin    NULL            0    moadmin
mo_account    Tae    Dynamic    1    0    1396    0    0    NULL    0    2024-12-23 17:45:06    NULL    NULL    utf8mb4_bin    NULL            0    moadmin
mo_intra_system_change_propagation_log    Tae    Dynamic    0    0    0    0    0    NULL    0    2025-07-22 04:29:13    NULL    NULL    utf8mb4_bin    NULL            0    moadmin
mo_cache    null    null    null    null    null    null    null    null    null    2024-12-23 17:45:06    null    null    null    null    null    VIEW    0    moadmin
mo_cdc_task    Tae    Dynamic    0    0    0    0    0    NULL    0    2024-12-23 17:45:06    NULL    NULL    utf8mb4_bin    NULL            0    moadmin
mo_cdc_watermark    Tae    Dynamic    0    0    0    0    0    NULL    0    2024-12-23 17:45:06    NULL    NULL    utf8mb4_bin    NULL            0    moadmin
mo_configurations    null    null    null    null    null    null    null    null    null    2024-12-23 17:45:06    null    null    null    null    null    VIEW    0    moadmin
mo_data_key    Tae    Dynamic    1    0    1218    0    0    NULL    0    2024-12-23 17:45:06    NULL    NULL    utf8mb4_bin    NULL            0    moadmin
mo_foreign_keys    Tae    Dynamic    0    0    0    0    0    NULL    0    2024-12-23 17:45:05    NULL    NULL    utf8mb4_bin    NULL            0    moadmin
mo_indexes    Tae    Dynamic    109    0    5904    0    0    NULL    0    2024-12-23 17:45:05    NULL    NULL    utf8mb4_bin    NULL            0    moadmin
mo_locks    null    null    null    null    null    null    null    null    null    2024-12-23 17:45:06    null    null    null    null    null    VIEW    0    moadmin
mo_merge_settings    Tae    Dynamic    0    0    0    0    0    NULL    0    2024-12-23 17:45:06    NULL    NULL    utf8mb4_bin    NULL            0    moadmin
mo_mysql_compatibility_mode    Tae    Dynamic    4    0    1442    0    0    NULL    0    2024-12-23 17:45:06    NULL    NULL    utf8mb4_bin    NULL            0    moadmin
mo_pitr    Tae    Dynamic    0    0    0    0    0    NULL    0    2024-12-23 17:45:06    NULL    NULL    utf8mb4_bin    NULL            0    moadmin
mo_pubs    Tae    Dynamic    0    0    0    0    0    NULL    0    2024-12-23 17:45:06    NULL    NULL    utf8mb4_bin    NULL            0    moadmin
mo_retention    Tae    Dynamic    0    0    0    0    0    NULL    0    2024-12-23 17:45:06    NULL    NULL    utf8mb4_bin    NULL            0    moadmin
mo_role    Tae    Dynamic    2    0    1081    0    0    NULL    0    2024-12-23 17:45:06    NULL    NULL    utf8mb4_bin    NULL            0    moadmin
mo_role_grant    Tae    Dynamic    0    0    0    0    0    NULL    0    2024-12-23 17:45:06    NULL    NULL    utf8mb4_bin    NULL            0    moadmin
mo_role_privs    Tae    Dynamic    35    0    2713    0    0    NULL    0    2024-12-23 17:45:06    NULL    NULL    utf8mb4_bin    NULL            0    moadmin
mo_sessions    null    null    null    null    null    null    null    null    null    2024-12-23 17:45:06    null    null    null    null    null    VIEW    0    moadmin
mo_shards    Tae    Dynamic    0    0    0    0    0    NULL    0    2024-12-23 17:45:06    NULL    NULL    utf8mb4_bin    NULL            0    moadmin
mo_shards_metadata    Tae    Dynamic    0    0    0    0    0    NULL    0    2024-12-23 17:45:06    NULL    NULL    utf8mb4_bin    NULL            0    moadmin
mo_snapshots    Tae    Dynamic    0    0    0    0    0    NULL    0    2024-12-23 17:45:06    NULL    NULL    utf8mb4_bin    NULL            0    moadmin
mo_stages    Tae    Dynamic    0    0    0    0    0    NULL    0    2024-12-23 17:45:06    NULL    NULL    utf8mb4_bin    NULL            0    moadmin
mo_stored_procedure    Tae    Dynamic    0    0    0    0    0    NULL    0    2024-12-23 17:45:06    NULL    NULL    utf8mb4_bin    NULL            0    moadmin
mo_subs    Tae    Dynamic    0    0    0    0    0    NULL    0    2024-12-23 17:45:06    NULL    NULL    utf8mb4_bin    NULL            0    moadmin
mo_table_partitions    Tae    Dynamic    0    0    0    0    0    NULL    0    2024-12-23 17:45:05    NULL    NULL    utf8mb4_bin    NULL            0    moadmin
mo_table_stats_alpha    Tae    Dynamic    105    0    6273    0    0    NULL    0    2024-12-23 17:45:06    NULL    NULL    utf8mb4_bin    NULL            0    moadmin
mo_transactions    null    null    null    null    null    null    null    null    null    2024-12-23 17:45:06    null    null    null    null    null    VIEW    0    moadmin
mo_upgrade    Tae    Dynamic    0    0    0    0    0    NULL    0    2024-12-23 17:45:06    NULL    NULL    utf8mb4_bin    NULL            0    moadmin
mo_upgrade_tenant    Tae    Dynamic    0    0    0    0    0    NULL    0    2024-12-23 17:45:06    NULL    NULL    utf8mb4_bin    NULL            0    moadmin
mo_user    Tae    Dynamic    2    0    2150    0    0    NULL    0    2024-12-23 17:45:06    NULL    NULL    utf8mb4_bin    NULL            0    moadmin
mo_user_defined_function    Tae    Dynamic    0    0    0    0    0    NULL    0    2024-12-23 17:45:06    NULL    NULL    utf8mb4_bin    NULL            0    moadmin
mo_user_grant    Tae    Dynamic    4    0    1037    0    0    NULL    0    2024-12-23 17:45:06    NULL    NULL    utf8mb4_bin    NULL            0    moadmin
mo_variables    null    null    null    null    null    null    null    null    null    2024-12-23 17:45:06    null    null    null    null    null    VIEW    0    moadmin
mo_version    Tae    Dynamic    1    0    1074    0    0    NULL    0    2024-12-23 17:45:06    NULL    NULL    utf8mb4_bin    NULL            0    moadmin
=======
mo_database    Tae    Dynamic    8    0    2322    0    0    NULL    0    2025-07-17 12:05:10    NULL    NULL    utf8mb4_bin    NULL            0    moadmin
mo_tables    Tae    Dynamic    127    0    54033    0    0    NULL    0    2025-07-17 12:05:10    NULL    NULL    utf8mb4_bin    NULL            0    moadmin
mo_columns    Tae    Dynamic    1361    0    62360    0    0    NULL    0    2025-07-17 12:05:10    NULL    NULL    utf8mb4_bin    NULL            0    moadmin
mo_account    Tae    Dynamic    1    0    1394    0    0    NULL    0    2025-07-17 12:05:12    NULL    NULL    utf8mb4_bin    NULL            0    moadmin
mo_cache    null    null    null    null    null    null    null    null    null    2025-07-17 12:05:12    null    null    null    null    null    VIEW    0    moadmin
mo_configurations    null    null    null    null    null    null    null    null    null    2025-07-17 12:05:12    null    null    null    null    null    VIEW    0    moadmin
mo_foreign_keys    Tae    Dynamic    0    0    0    0    0    NULL    0    2025-07-17 12:05:11    NULL    NULL    utf8mb4_bin    NULL            0    moadmin
mo_indexes    Tae    Dynamic    25953    0    635794    0    0    NULL    0    2025-07-17 12:05:11    NULL    NULL    utf8mb4_bin    NULL            0    moadmin
mo_locks    null    null    null    null    null    null    null    null    null    2025-07-17 12:05:12    null    null    null    null    null    VIEW    0    moadmin
mo_mysql_compatibility_mode    Tae    Dynamic    8    0    3883    0    0    NULL    0    2025-07-17 12:05:12    NULL    NULL    utf8mb4_bin    NULL            0    moadmin
mo_pitr    Tae    Dynamic    0    0    0    0    0    NULL    0    2025-07-17 12:05:11    NULL    NULL    utf8mb4_bin    NULL            0    moadmin
mo_pubs    Tae    Dynamic    0    0    0    0    0    NULL    0    2025-07-17 12:05:12    NULL    NULL    utf8mb4_bin    NULL            0    moadmin
mo_sessions    null    null    null    null    null    null    null    null    null    2025-07-17 12:05:12    null    null    null    null    null    VIEW    0    moadmin
mo_snapshots    Tae    Dynamic    1    0    1272    0    0    NULL    0    2025-07-17 12:05:12    NULL    NULL    utf8mb4_bin    NULL            0    moadmin
mo_subs    Tae    Dynamic    0    0    0    0    0    NULL    0    2025-07-17 12:05:12    NULL    NULL    utf8mb4_bin    NULL            0    moadmin
mo_table_partitions    Tae    Dynamic    0    0    0    0    0    NULL    0    2025-07-17 12:05:11    NULL    NULL    utf8mb4_bin    NULL            0    moadmin
mo_transactions    null    null    null    null    null    null    null    null    null    2025-07-17 12:05:12    null    null    null    null    null    VIEW    0    moadmin
mo_upgrade    Tae    Dynamic    0    0    0    0    0    NULL    0    2025-07-17 12:05:11    NULL    NULL    utf8mb4_bin    NULL            0    moadmin
mo_upgrade_tenant    Tae    Dynamic    0    0    0    0    0    NULL    0    2025-07-17 12:05:11    NULL    NULL    utf8mb4_bin    NULL            0    moadmin
mo_variables    null    null    null    null    null    null    null    null    null    2025-07-17 12:05:12    null    null    null    null    null    VIEW    0    moadmin
mo_version    Tae    Dynamic    1    0    1043    0    0    NULL    0    2025-07-17 12:05:11    NULL    NULL    utf8mb4_bin    NULL            0    moadmin
mo_cdc_task    Tae    Dynamic    0    0    0    0    0    NULL    0    2025-07-17 13:23:44    NULL    NULL    utf8mb4_bin    NULL            0    moadmin
mo_cdc_watermark    Tae    Dynamic    0    0    0    0    0    NULL    0    2025-07-17 13:23:44    NULL    NULL    utf8mb4_bin    NULL            0    moadmin
mo_data_key    Tae    Dynamic    1    0    1218    0    0    NULL    0    2025-07-17 13:23:44    NULL    NULL    utf8mb4_bin    NULL            0    moadmin
mo_merge_settings    Tae    Dynamic    0    0    0    0    0    NULL    0    2025-07-17 13:23:44    NULL    NULL    utf8mb4_bin    NULL            0    moadmin
mo_retention    Tae    Dynamic    0    0    0    0    0    NULL    0    2025-07-17 13:23:44    NULL    NULL    utf8mb4_bin    NULL            0    moadmin
mo_role    Tae    Dynamic    2    0    789    0    0    NULL    0    2025-07-17 13:23:44    NULL    NULL    utf8mb4_bin    NULL            0    moadmin
mo_role_grant    Tae    Dynamic    0    0    0    0    0    NULL    0    2025-07-17 13:23:44    NULL    NULL    utf8mb4_bin    NULL            0    moadmin
mo_role_privs    Tae    Dynamic    35    0    7160    0    0    NULL    0    2025-07-17 13:23:44    NULL    NULL    utf8mb4_bin    NULL            0    moadmin
mo_shards    Tae    Dynamic    0    0    0    0    0    NULL    0    2025-07-17 13:23:44    NULL    NULL    utf8mb4_bin    NULL            0    moadmin
mo_shards_metadata    Tae    Dynamic    0    0    0    0    0    NULL    0    2025-07-17 13:23:44    NULL    NULL    utf8mb4_bin    NULL            0    moadmin
mo_stages    Tae    Dynamic    0    0    0    0    0    NULL    0    2025-07-17 13:23:44    NULL    NULL    utf8mb4_bin    NULL            0    moadmin
mo_stored_procedure    Tae    Dynamic    0    0    0    0    0    NULL    0    2025-07-17 13:23:44    NULL    NULL    utf8mb4_bin    NULL            0    moadmin
mo_table_stats_alpha    Tae    Dynamic    87    0    4841    0    0    NULL    0    2025-07-17 13:23:44    NULL    NULL    utf8mb4_bin    NULL            0    moadmin
mo_user    Tae    Dynamic    2    0    1816    0    0    NULL    0    2025-07-17 13:23:45    NULL    NULL    utf8mb4_bin    NULL            0    moadmin
mo_user_defined_function    Tae    Dynamic    0    0    0    0    0    NULL    0    2025-07-17 13:23:45    NULL    NULL    utf8mb4_bin    NULL            0    moadmin
mo_user_grant    Tae    Dynamic    4    0    947    0    0    NULL    0    2025-07-17 13:23:45    NULL    NULL    utf8mb4_bin    NULL            0    moadmin
>>>>>>> da42fbcb
drop database if exists testdb;
create database testdb;
use testdb;
create table t1 (a int);
insert into t1 select * from generate_series(1, 100*1000)g;
show table status;
Name    Engine    Row_format    Rows    Avg_row_length    Data_length    Max_data_length    Index_length    Data_free    Auto_increment    Create_time    Update_time    Check_time    Collation    Checksum    Create_options    Comment    Role_id    Role_name
t1    Tae    Dynamic    100000    0    804690    0    0    NULL    0    2025-07-17 13:38:12    NULL    NULL    utf8mb4_bin    NULL            0    moadmin
drop database testdb;
select mo_ctl("cn", "MoTableStats", "recomputing:acc.0");
mo_ctl(cn, MoTableStats, recomputing:acc.0)
{\n  "method": "MOTABLESTATS",\n  "result": {\n    "dd1dccb4-4d3c-41f8-b482-5251dc7a41bf": "success"\n  }\n}\n
select mo_ctl("cn", "MoTableStats", "recomputing:db.1");
mo_ctl(cn, MoTableStats, recomputing:db.1)
{\n  "method": "MOTABLESTATS",\n  "result": {\n    "dd1dccb4-4d3c-41f8-b482-5251dc7a41bf": "success"\n  }\n}\n
select mo_ctl("cn", "MoTableStats", "recomputing:tbl.1,2,3");
mo_ctl(cn, MoTableStats, recomputing:tbl.1,2,3)
{\n  "method": "MOTABLESTATS",\n  "result": {\n    "dd1dccb4-4d3c-41f8-b482-5251dc7a41bf": "success"\n  }\n}\n
select mo_ctl("cn", "MoTableStats", "recomputing:gama.forgotten");
mo_ctl(cn, MoTableStats, recomputing:gama.forgotten)
{\n  "method": "MOTABLESTATS",\n  "result": {\n    "dd1dccb4-4d3c-41f8-b482-5251dc7a41bf": "success"\n  }\n}\n
select mo_ctl("cn", "MoTableStats", "recomputing:gama.clean");
mo_ctl(cn, MoTableStats, recomputing:gama.clean)
{\n  "method": "MOTABLESTATS",\n  "result": {\n    "dd1dccb4-4d3c-41f8-b482-5251dc7a41bf": "success"\n  }\n}\n
select mo_ctl("cn", "MoTableStats", "recomputing:gama.new");
mo_ctl(cn, MoTableStats, recomputing:gama.new)
{\n  "method": "MOTABLESTATS",\n  "result": {\n    "dd1dccb4-4d3c-41f8-b482-5251dc7a41bf": "success"\n  }\n}\n<|MERGE_RESOLUTION|>--- conflicted
+++ resolved
@@ -1,46 +1,6 @@
 use mo_catalog;
 show table status;
 Name    Engine    Row_format    Rows    Avg_row_length    Data_length    Max_data_length    Index_length    Data_free    Auto_increment    Create_time    Update_time    Check_time    Collation    Checksum    Create_options    Comment    Role_id    Role_name
-<<<<<<< HEAD
-mo_columns    Tae    Dynamic    1347    0    69676    0    0    NULL    0    2024-12-23 17:45:06    NULL    NULL    utf8mb4_bin    NULL            0    moadmin
-mo_database    Tae    Dynamic    8    0    2228    0    0    NULL    0    2024-12-23 17:45:06    NULL    NULL    utf8mb4_bin    NULL            0    moadmin
-mo_tables    Tae    Dynamic    125    0    44845    0    0    NULL    0    2024-12-23 17:45:06    NULL    NULL    utf8mb4_bin    NULL            0    moadmin
-mo_account    Tae    Dynamic    1    0    1396    0    0    NULL    0    2024-12-23 17:45:06    NULL    NULL    utf8mb4_bin    NULL            0    moadmin
-mo_intra_system_change_propagation_log    Tae    Dynamic    0    0    0    0    0    NULL    0    2025-07-22 04:29:13    NULL    NULL    utf8mb4_bin    NULL            0    moadmin
-mo_cache    null    null    null    null    null    null    null    null    null    2024-12-23 17:45:06    null    null    null    null    null    VIEW    0    moadmin
-mo_cdc_task    Tae    Dynamic    0    0    0    0    0    NULL    0    2024-12-23 17:45:06    NULL    NULL    utf8mb4_bin    NULL            0    moadmin
-mo_cdc_watermark    Tae    Dynamic    0    0    0    0    0    NULL    0    2024-12-23 17:45:06    NULL    NULL    utf8mb4_bin    NULL            0    moadmin
-mo_configurations    null    null    null    null    null    null    null    null    null    2024-12-23 17:45:06    null    null    null    null    null    VIEW    0    moadmin
-mo_data_key    Tae    Dynamic    1    0    1218    0    0    NULL    0    2024-12-23 17:45:06    NULL    NULL    utf8mb4_bin    NULL            0    moadmin
-mo_foreign_keys    Tae    Dynamic    0    0    0    0    0    NULL    0    2024-12-23 17:45:05    NULL    NULL    utf8mb4_bin    NULL            0    moadmin
-mo_indexes    Tae    Dynamic    109    0    5904    0    0    NULL    0    2024-12-23 17:45:05    NULL    NULL    utf8mb4_bin    NULL            0    moadmin
-mo_locks    null    null    null    null    null    null    null    null    null    2024-12-23 17:45:06    null    null    null    null    null    VIEW    0    moadmin
-mo_merge_settings    Tae    Dynamic    0    0    0    0    0    NULL    0    2024-12-23 17:45:06    NULL    NULL    utf8mb4_bin    NULL            0    moadmin
-mo_mysql_compatibility_mode    Tae    Dynamic    4    0    1442    0    0    NULL    0    2024-12-23 17:45:06    NULL    NULL    utf8mb4_bin    NULL            0    moadmin
-mo_pitr    Tae    Dynamic    0    0    0    0    0    NULL    0    2024-12-23 17:45:06    NULL    NULL    utf8mb4_bin    NULL            0    moadmin
-mo_pubs    Tae    Dynamic    0    0    0    0    0    NULL    0    2024-12-23 17:45:06    NULL    NULL    utf8mb4_bin    NULL            0    moadmin
-mo_retention    Tae    Dynamic    0    0    0    0    0    NULL    0    2024-12-23 17:45:06    NULL    NULL    utf8mb4_bin    NULL            0    moadmin
-mo_role    Tae    Dynamic    2    0    1081    0    0    NULL    0    2024-12-23 17:45:06    NULL    NULL    utf8mb4_bin    NULL            0    moadmin
-mo_role_grant    Tae    Dynamic    0    0    0    0    0    NULL    0    2024-12-23 17:45:06    NULL    NULL    utf8mb4_bin    NULL            0    moadmin
-mo_role_privs    Tae    Dynamic    35    0    2713    0    0    NULL    0    2024-12-23 17:45:06    NULL    NULL    utf8mb4_bin    NULL            0    moadmin
-mo_sessions    null    null    null    null    null    null    null    null    null    2024-12-23 17:45:06    null    null    null    null    null    VIEW    0    moadmin
-mo_shards    Tae    Dynamic    0    0    0    0    0    NULL    0    2024-12-23 17:45:06    NULL    NULL    utf8mb4_bin    NULL            0    moadmin
-mo_shards_metadata    Tae    Dynamic    0    0    0    0    0    NULL    0    2024-12-23 17:45:06    NULL    NULL    utf8mb4_bin    NULL            0    moadmin
-mo_snapshots    Tae    Dynamic    0    0    0    0    0    NULL    0    2024-12-23 17:45:06    NULL    NULL    utf8mb4_bin    NULL            0    moadmin
-mo_stages    Tae    Dynamic    0    0    0    0    0    NULL    0    2024-12-23 17:45:06    NULL    NULL    utf8mb4_bin    NULL            0    moadmin
-mo_stored_procedure    Tae    Dynamic    0    0    0    0    0    NULL    0    2024-12-23 17:45:06    NULL    NULL    utf8mb4_bin    NULL            0    moadmin
-mo_subs    Tae    Dynamic    0    0    0    0    0    NULL    0    2024-12-23 17:45:06    NULL    NULL    utf8mb4_bin    NULL            0    moadmin
-mo_table_partitions    Tae    Dynamic    0    0    0    0    0    NULL    0    2024-12-23 17:45:05    NULL    NULL    utf8mb4_bin    NULL            0    moadmin
-mo_table_stats_alpha    Tae    Dynamic    105    0    6273    0    0    NULL    0    2024-12-23 17:45:06    NULL    NULL    utf8mb4_bin    NULL            0    moadmin
-mo_transactions    null    null    null    null    null    null    null    null    null    2024-12-23 17:45:06    null    null    null    null    null    VIEW    0    moadmin
-mo_upgrade    Tae    Dynamic    0    0    0    0    0    NULL    0    2024-12-23 17:45:06    NULL    NULL    utf8mb4_bin    NULL            0    moadmin
-mo_upgrade_tenant    Tae    Dynamic    0    0    0    0    0    NULL    0    2024-12-23 17:45:06    NULL    NULL    utf8mb4_bin    NULL            0    moadmin
-mo_user    Tae    Dynamic    2    0    2150    0    0    NULL    0    2024-12-23 17:45:06    NULL    NULL    utf8mb4_bin    NULL            0    moadmin
-mo_user_defined_function    Tae    Dynamic    0    0    0    0    0    NULL    0    2024-12-23 17:45:06    NULL    NULL    utf8mb4_bin    NULL            0    moadmin
-mo_user_grant    Tae    Dynamic    4    0    1037    0    0    NULL    0    2024-12-23 17:45:06    NULL    NULL    utf8mb4_bin    NULL            0    moadmin
-mo_variables    null    null    null    null    null    null    null    null    null    2024-12-23 17:45:06    null    null    null    null    null    VIEW    0    moadmin
-mo_version    Tae    Dynamic    1    0    1074    0    0    NULL    0    2024-12-23 17:45:06    NULL    NULL    utf8mb4_bin    NULL            0    moadmin
-=======
 mo_database    Tae    Dynamic    8    0    2322    0    0    NULL    0    2025-07-17 12:05:10    NULL    NULL    utf8mb4_bin    NULL            0    moadmin
 mo_tables    Tae    Dynamic    127    0    54033    0    0    NULL    0    2025-07-17 12:05:10    NULL    NULL    utf8mb4_bin    NULL            0    moadmin
 mo_columns    Tae    Dynamic    1361    0    62360    0    0    NULL    0    2025-07-17 12:05:10    NULL    NULL    utf8mb4_bin    NULL            0    moadmin
@@ -49,6 +9,7 @@
 mo_configurations    null    null    null    null    null    null    null    null    null    2025-07-17 12:05:12    null    null    null    null    null    VIEW    0    moadmin
 mo_foreign_keys    Tae    Dynamic    0    0    0    0    0    NULL    0    2025-07-17 12:05:11    NULL    NULL    utf8mb4_bin    NULL            0    moadmin
 mo_indexes    Tae    Dynamic    25953    0    635794    0    0    NULL    0    2025-07-17 12:05:11    NULL    NULL    utf8mb4_bin    NULL            0    moadmin
+mo_intra_system_change_propagation_log    Tae    Dynamic    0    0    0    0    0    NULL    0    2025-07-22 04:29:13    NULL    NULL    utf8mb4_bin    NULL            0    moadmin
 mo_locks    null    null    null    null    null    null    null    null    null    2025-07-17 12:05:12    null    null    null    null    null    VIEW    0    moadmin
 mo_mysql_compatibility_mode    Tae    Dynamic    8    0    3883    0    0    NULL    0    2025-07-17 12:05:12    NULL    NULL    utf8mb4_bin    NULL            0    moadmin
 mo_pitr    Tae    Dynamic    0    0    0    0    0    NULL    0    2025-07-17 12:05:11    NULL    NULL    utf8mb4_bin    NULL            0    moadmin
@@ -78,7 +39,6 @@
 mo_user    Tae    Dynamic    2    0    1816    0    0    NULL    0    2025-07-17 13:23:45    NULL    NULL    utf8mb4_bin    NULL            0    moadmin
 mo_user_defined_function    Tae    Dynamic    0    0    0    0    0    NULL    0    2025-07-17 13:23:45    NULL    NULL    utf8mb4_bin    NULL            0    moadmin
 mo_user_grant    Tae    Dynamic    4    0    947    0    0    NULL    0    2025-07-17 13:23:45    NULL    NULL    utf8mb4_bin    NULL            0    moadmin
->>>>>>> da42fbcb
 drop database if exists testdb;
 create database testdb;
 use testdb;
