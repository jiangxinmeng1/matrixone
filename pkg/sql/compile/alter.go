--- conflicted
+++ resolved
@@ -18,12 +18,6 @@
 	"context"
 	"fmt"
 	"slices"
-<<<<<<< HEAD
-
-	"github.com/matrixorigin/matrixone/pkg/common/reuse"
-	"github.com/matrixorigin/matrixone/pkg/sql/colexec/table_clone"
-=======
->>>>>>> b8c8af94
 
 	"github.com/matrixorigin/matrixone/pkg/catalog"
 	"github.com/matrixorigin/matrixone/pkg/common/reuse"
@@ -171,7 +165,10 @@
 	//5. ISCP: temp table already created pitr and iscp job with temp table name
 	// and we don't want iscp to run with temp table so drop pitr and iscp job with the temp table here
 	newTmpTableDef := newRel.CopyTableDef(c.proc.Ctx)
-	DropAllIndexCdcTasks(c, newTmpTableDef, dbName, qry.CopyTableDef.Name)
+	err = DropAllIndexCdcTasks(c, newTmpTableDef, dbName, qry.CopyTableDef.Name)
+	if err != nil {
+		return err
+	}
 
 	// 6. copy the original table data to the temporary replica table
 	err = c.runSqlWithOptions(qry.InsertTmpDataSql, opt)
@@ -205,26 +202,6 @@
 			zap.String("copy tableName", qry.CopyTableDef.Name),
 			zap.Error(err))
 		return err
-	}
-
-	// 7.1 delete all index objects of the table in mo_catalog.mo_indexes
-	if qry.Database != catalog.MO_CATALOG && qry.TableDef.Name != catalog.MO_INDEXES {
-		if qry.GetTableDef().Pkey != nil || len(qry.GetTableDef().Indexes) > 0 {
-			deleteSql := fmt.Sprintf(
-				deleteMoIndexesWithTableIdFormat,
-				qry.GetTableDef().TblId,
-			)
-			err = c.runSql(deleteSql)
-			if err != nil {
-				c.proc.Error(c.proc.Ctx, "delete all index meta data of origin table in `mo_indexes` for alter table",
-					zap.String("databaseName", dbName),
-					zap.String("origin tableName", qry.GetTableDef().Name),
-					zap.String("delete all index sql", deleteSql),
-					zap.Error(err))
-
-				return err
-			}
-		}
 	}
 
 	newId := newRel.GetTableID(c.proc.Ctx)
