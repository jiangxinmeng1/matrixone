--- conflicted
+++ resolved
@@ -115,13 +115,8 @@
 		blk := catalog.DecodeBlockInfo(blockInfos[i])
 		location := blk.MetaLocation()
 
-<<<<<<< HEAD
 		if !objectio.IsSameObjectLocVsMeta(location, objDataMeta) {
-			if objMeta, err = objectio.FastLoadObjectMeta(errCtx, &location, fs); err != nil {
-=======
-		if !objectio.IsSameObjectLocVsMeta(location, objMeta) {
 			if objMeta, err = objectio.FastLoadObjectMeta(errCtx, &location, false, fs); err != nil {
->>>>>>> 7dc72706
 				return nil, err
 			}
 			objDataMeta = objMeta.MustDataMeta()
