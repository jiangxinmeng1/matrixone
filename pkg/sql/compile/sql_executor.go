--- conflicted
+++ resolved
@@ -255,14 +255,6 @@
 	//-----------------------------------------------------------------------------------------
 
 	receiveAt := time.Now()
-<<<<<<< HEAD
-
-	logutil.Info("Received SQL execute request",
-		zap.String("sql", sql),
-		zap.String("txn-id", hex.EncodeToString(exec.opts.Txn().Txn().ID)))
-
-=======
->>>>>>> 7bc5d719
 	stmts, err := parsers.Parse(exec.ctx, dialect.MYSQL, sql, 1, 0)
 	defer func() {
 		for _, stmt := range stmts {
