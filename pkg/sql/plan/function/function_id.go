// Copyright 2021 - 2022 Matrix Origin
//
// Licensed under the Apache License, Version 2.0 (the "License");
// you may not use this file except in compliance with the License.
// You may obtain a copy of the License at
//
//      http://www.apache.org/licenses/LICENSE-2.0
//
// Unless required by applicable law or agreed to in writing, software
// distributed under the License is distributed on an "AS IS" BASIS,
// WITHOUT WARRANTIES OR CONDITIONS OF ANY KIND, either express or implied.
// See the License for the specific language governing permissions and
// limitations under the License.

package function

const (
	Distinct     = 0x8000000000000000
	DistinctMask = 0x7FFFFFFFFFFFFFFF
)

// All function IDs
const (
	EQUAL              = 0 // =
	NOT_EQUAL          = 1 // <>
	GREAT_THAN         = 2 // >
	GREAT_EQUAL        = 3 // >=
	LESS_THAN          = 4 // <
	LESS_EQUAL         = 5 // <=
	BETWEEN            = 6
	UNARY_PLUS         = 7  // UNARY_PLUS +
	UNARY_MINUS        = 8  // UNARY_MINUS -
	UNARY_TILDE        = 9  // UNARY_TILDE ~
	PLUS               = 10 // +
	MINUS              = 11 // -
	MULTI              = 12 // *
	DIV                = 13 // /
	INTEGER_DIV        = 14 // Div
	MOD                = 15 // %
	CONCAT             = 16 // ||
	AND                = 17
	OR                 = 18
	XOR                = 19
	NOT                = 20
	CAST               = 21
	BIT_CAST           = 22
	IS                 = 23
	ISNOT              = 24
	ISNULL             = 25
	ISNOTNULL          = 26
	ISTRUE             = 27
	ISNOTTRUE          = 28
	ISFALSE            = 29
	ISNOTFALSE         = 30
	ISEMPTY            = 31
	NOT_IN_ROWS        = 32
	OP_BIT_AND         = 33 // &
	OP_BIT_OR          = 34 // |
	OP_BIT_XOR         = 35 // ^
	OP_BIT_SHIFT_LEFT  = 36 // <<
	OP_BIT_SHIFT_RIGHT = 37 // >>

	ABS               = 38
	ACOS              = 39
	ADDDATE           = 40
	ADDTIME           = 41
	AES_DECRYPT       = 42
	AES_ENCRYPT       = 43
	ANY_VALUE         = 44
	APPROX_COUNT      = 45
	ARRAY_AGG         = 46
	ARRAY_APPEND      = 47
	ARRAY_CAT         = 48
	ARRAY_CONTAINS    = 49
	ARRAY_POSITION    = 50
	ARRAY_SIZE        = 51
	ASCII             = 52
	ASIN              = 53
	ASSERT            = 54
	ATAN              = 55
	ATAN2             = 56
	AVG               = 57
	AVG_TW_CACHE      = 58
	AVG_TW_RESULT     = 59
	BASE64_DECODE     = 60
	BASE64_ENCODE     = 61
	BIT_AND           = 62
	BIT_LENGTH        = 63
	BIT_NOT           = 64
	BIT_OR            = 65
	BIT_XOR           = 66
	BITAGG_AND        = 67
	BITAGG_OR         = 68
	BOOLAGG_AND       = 69
	BOOLAGG_OR        = 70
	CASE              = 71
	CEIL              = 72
	CHR               = 73
	COALESCE          = 74
	FIELD             = 75
	CONCAT_WS         = 76
	CONTAINS          = 77
	CORR              = 78
	COS               = 79
	COT               = 80
	CRC32             = 81
	COUNT             = 82
	COUNT_IF          = 83
	COVAR_POP         = 84
	COVAR_SAMPLE      = 85
	CONVERT_TZ        = 86
	CUME_DIST         = 87
	CURRENT_DATE      = 88
	CURRENT_TIMESTAMP = 89
	DATE_FROM_PARTS   = 90
	DATE_PART         = 91
	DATEADD           = 92
	DATEDIFF          = 93
	TIMEDIFF          = 94
	TIMESTAMPDIFF     = 95
	DENSE_RANK        = 96
	MO_WIN_DIVISOR    = 97
	EMPTY             = 98
	ENDSWITH          = 99
	EXP               = 100
	FINDINSET         = 101
	FIRST_VALUE       = 102
	FLOOR             = 103
	GREATEST          = 104
	GROUPING          = 105
	HASH              = 106
	HASH_AGG          = 107
	HEX_DECODE        = 108
	HEX_ENCODE        = 109
	HEX               = 110
	UNHEX             = 111
	MD5               = 112
	IFF               = 113
	IFNULL            = 114
	ILIKE             = 115
	ILIKE_ALL         = 116
	ILIKE_ANY         = 117
	IN                = 118
	LAG               = 119
	LAST_VALUE        = 120
	LEAD              = 121
	LEAST             = 122
	LEFT              = 123
	LENGTH            = 124
	LENGTH_UTF8       = 125
	LIKE              = 126
	LIKE_ALL          = 127
	LIKE_ANY          = 128
	LN                = 129
	NOT_IN            = 130
	LOG               = 131
	LOG2              = 132
	LOG10             = 133
	LOWER             = 134
	LPAD              = 135
	LTRIM             = 136
	MAX               = 137
	MEDIAN            = 138
	MIN               = 139
	MODE              = 140
	MONTH             = 141
	NORMAL            = 142
	NTH_VALUE         = 143
	NTILE             = 144
	NULLIF            = 145
	PERCENT_RANK      = 146
	PI                = 147
	POSITION          = 148
	POW               = 149
	PREFIX_EQ         = 150
	PREFIX_IN         = 151
	PREFIX_BETWEEN    = 152
	RADIAN            = 153
	RANDOM            = 154
	RANK              = 155
	REGEXP            = 156
	REGEXP_INSTR      = 157
	REGEXP_LIKE       = 158
	REGEXP_REPLACE    = 159
	REGEXP_SUBSTR     = 160
	REG_MATCH         = 161
	NOT_REG_MATCH     = 162
	REPEAT            = 163
	REPLACE           = 164
	REVERSE           = 165
	RIGHT             = 166
	ROUND             = 167
	ROW_NUMBER        = 168
	RPAD              = 169
	RTRIM             = 170
	SIGN              = 171
	SIN               = 172
	SINH              = 173
	SPACE             = 174
	SPLIT             = 175
	SPLIT_PART        = 176
	SQRT              = 177
	STARCOUNT         = 178
	STARTSWITH        = 179
	STDDEV_POP        = 180
	STDDEV_SAMPLE     = 181
	SUBSTR            = 182
	SUM               = 183
	SYSDATE           = 184
	GROUP_CONCAT      = 185
	TAN               = 186
	TO_DATE           = 187
	STR_TO_DATE       = 188
	TO_INTERVAL       = 189
	TRANSLATE         = 190
	TRIM              = 191
	UNIFORM           = 192
	SHA1              = 193
	SHA2              = 194
	UTC_TIMESTAMP     = 195
	UNIX_TIMESTAMP    = 196
	FROM_UNIXTIME     = 197
	UPPER             = 198
	VAR_POP           = 199
	VAR_SAMPLE        = 200

	// Date and Time functions
	LAST_DAY = 201
	MAKEDATE = 202

	DATE            = 203
	TIME            = 204
	DAY             = 205
	DAYOFYEAR       = 206
	INTERVAL        = 207
	EXTRACT         = 208
	OCT             = 209
	SUBSTRING       = 210
	ENCODE          = 211
	DECODE          = 212
	TO_BASE64       = 213
	FROM_BASE64     = 214
	SUBSTRING_INDEX = 215
	WEEK            = 216
	WEEKDAY         = 217
	YEAR            = 218
	HOUR            = 219
	MINUTE          = 220
	SECOND          = 221
	TO_DAYS         = 222
	TO_SECONDS      = 223

	DATE_ADD              = 224
	DATE_SUB              = 225
	APPROX_COUNT_DISTINCT = 226

	LOAD_FILE = 227
	SAVE_FILE = 228

	//information functions
	//Reference to : https://dev.mysql.com/doc/refman/8.0/en/information-functions.html
	DATABASE             = 229
	USER                 = 230
	CONNECTION_ID        = 231
	CHARSET              = 232
	CONVERT              = 233
	CURRENT_ROLE         = 234
	FOUND_ROWS           = 235
	ICULIBVERSION        = 236
	LAST_INSERT_ID       = 237
	LAST_QUERY_ID        = 238
	LAST_UUID            = 239
	ROLES_GRAPHML        = 240
	ROW_COUNT            = 241
	VERSION              = 242
	COLLATION            = 243
	CURRENT_ACCOUNT_ID   = 244
	CURRENT_ACCOUNT_NAME = 245
	CURRENT_ROLE_ID      = 246
	CURRENT_ROLE_NAME    = 247
	CURRENT_USER_ID      = 248
	CURRENT_USER_NAME    = 249

	TIMESTAMP            = 250
	DATE_FORMAT          = 251
	JSON_EXTRACT         = 252
	JSON_EXTRACT_STRING  = 253
	JSON_EXTRACT_FLOAT64 = 254
	JSON_QUOTE           = 255
	JSON_UNQUOTE         = 256
	JSON_ROW             = 257

	JQ       = 258
	TRY_JQ   = 259
	WASM     = 260
	TRY_WASM = 261
	FORMAT   = 262
	SLEEP    = 263
	INSTR    = 264
	LOCATE   = 265

	UUID           = 266
	SERIAL         = 267
	SERIAL_FULL    = 268
	SERIAL_EXTRACT = 269
	BIN            = 270

	ENABLE_FAULT_INJECTION  = 271
	DISABLE_FAULT_INJECTION = 272
	ADD_FAULT_POINT         = 273 // Add a fault point
	REMOVE_FAULT_POINT      = 274 // Remove
	TRIGGER_FAULT_POINT     = 275 // Trigger.
	MO_WIN_TRUNCATE         = 276

	MO_MEMORY_USAGE                = 277 // Dump memory usage
	MO_ENABLE_MEMORY_USAGE_DETAIL  = 278
	MO_DISABLE_MEMORY_USAGE_DETAIL = 279

	// MO_CTL is used to check some internal status, and issue some ctl commands to the service.
	// see builtin.ctl.ctl.go to get detail.
	MO_CTL = 280

	MO_SHOW_VISIBLE_BIN      = 281 // parse type/onUpdate/default []byte to visible string
	MO_SHOW_VISIBLE_BIN_ENUM = 282 //  parse type/onUpdate/default []byte to visible string for enum
	MO_SHOW_COL_UNIQUE       = 283 // show column whether unique key

	MO_TABLE_ROWS    = 284 // table rows
	MO_TABLE_SIZE    = 285 // table size
	MO_TABLE_COL_MAX = 286 // table column max value
	MO_TABLE_COL_MIN = 287 // table column min value

	MO_LOG_DATE    = 288 // parse date from string, like __mo_filepath
	PURGE_LOG      = 289 // purge mo internal log, like rawlog, statement_info, metric
	MO_ADMIN_NAME  = 290 // get mo admin name of account
	MO_CU          = 291
	MO_CU_V1       = 292
	MO_EXPLAIN_PHY = 293

	GIT_VERSION   = 294
	BUILD_VERSION = 295

	// be used: insert into t1 values(1,1) on duplicate key update a=values(a)+a+1
	VALUES                        = 296
	BINARY                        = 297
	INTERNAL_CHAR_LENGTH          = 298
	INTERNAL_CHAR_SIZE            = 299
	INTERNAL_NUMERIC_PRECISION    = 300
	INTERNAL_NUMERIC_SCALE        = 301
	INTERNAL_DATETIME_SCALE       = 302
	INTERNAL_COLUMN_CHARACTER_SET = 303
	INTERNAL_AUTO_INCREMENT       = 304

	// be used: enum
	CAST_INDEX_TO_VALUE       = 305
	CAST_VALUE_TO_INDEX       = 306
	CAST_INDEX_VALUE_TO_INDEX = 307

	// be used: show snapshots
	CAST_NANO_TO_TIMESTAMP = 308
	// be used: show pitr
	CAST_RANGE_VALUE_UNIT = 309

	//Sequence function
	NEXTVAL = 310
	SETVAL  = 311
	CURRVAL = 312
	LASTVAL = 313

	// Array Function
	SUMMATION         = 314
	L1_NORM           = 315 // L1_NORMALIZATION
	L2_NORM           = 316 // L2 NORMALIZATION
	INNER_PRODUCT     = 317
	COSINE_SIMILARITY = 318
	VECTOR_DIMS       = 319 //VECTOR DIMENSIONS
	NORMALIZE_L2      = 320 //NORMALIZE L2
	L2_DISTANCE       = 321 //L2_DISTANCE
	L2_DISTANCE_SQ    = 322 //L2_DISTANCE_SQ
	COSINE_DISTANCE   = 323 //COSINE_DISTANCE
	CLUSTER_CENTERS   = 324 // CLUSTER_CENTERS
	SUB_VECTOR        = 325 // SUB_VECTOR

	PYTHON_UDF = 326

	// observation function
	MO_CPU      = 327
	MO_MEMORY   = 328
	MO_CPU_DUMP = 329

	// bitmap function
	BITMAP_BIT_POSITION  = 330
	BITMAP_BUCKET_NUMBER = 331
	BITMAP_COUNT         = 332
	BITMAP_CONSTRUCT_AGG = 333
	BITMAP_OR_AGG        = 334

	// fulltext function
	FULLTEXT_MATCH       = 335
	FULLTEXT_MATCH_SCORE = 336

	JSON_SET     = 337
	JSON_INSERT  = 338
	JSON_REPLACE = 339

	// fault inject function
	FAULT_INJECT = 340

<<<<<<< HEAD
	// hnsw function
	HNSW_CDC_UPDATE = 341
=======
	L2_DISTANCE_XC    = 341
	L2_DISTANCE_SQ_XC = 342
>>>>>>> 25554fb5

	// FUNCTION_END_NUMBER is not a function, just a flag to record the max number of function.
	// TODO: every one should put the new function id in front of this one if you want to make a new function.
	FUNCTION_END_NUMBER = 343
)

// functionIdRegister is what function we have registered already.
var functionIdRegister = map[string]int32{
	// operators
	"=":              EQUAL,
	">":              GREAT_THAN,
	">=":             GREAT_EQUAL,
	"<":              LESS_THAN,
	"<=":             LESS_EQUAL,
	"<>":             NOT_EQUAL,
	"!=":             NOT_EQUAL,
	"not":            NOT,
	"and":            AND,
	"or":             OR,
	"xor":            XOR,
	"like":           LIKE,
	"between":        BETWEEN,
	"in":             IN,
	"not_in":         NOT_IN,
	"+":              PLUS,
	"-":              MINUS,
	"*":              MULTI,
	"/":              DIV,
	"div":            INTEGER_DIV,
	"%":              MOD,
	"mod":            MOD,
	"unary_plus":     UNARY_PLUS,
	"unary_minus":    UNARY_MINUS,
	"unary_tilde":    UNARY_TILDE,
	"unary_mark":     NOT,
	"case":           CASE,
	"coalesce":       COALESCE,
	"cast":           CAST,
	"bit_cast":       BIT_CAST,
	"is":             IS,
	"is_not":         ISNOT,
	"isnot":          ISNOT,
	"is_null":        ISNULL,
	"isnull":         ISNULL,
	"ifnull":         ISNULL,
	"ilike":          ILIKE,
	"is_not_null":    ISNOTNULL,
	"isnotnull":      ISNOTNULL,
	"isunknown":      ISNULL,
	"isnotunknown":   ISNOTNULL,
	"istrue":         ISTRUE,
	"isnottrue":      ISNOTTRUE,
	"isfalse":        ISFALSE,
	"isnotfalse":     ISNOTFALSE,
	"&":              OP_BIT_AND,
	"|":              OP_BIT_OR,
	"^":              OP_BIT_XOR,
	"<<":             OP_BIT_SHIFT_LEFT,
	">>":             OP_BIT_SHIFT_RIGHT,
	"decode":         DECODE,
	"prefix_eq":      PREFIX_EQ,
	"prefix_in":      PREFIX_IN,
	"prefix_between": PREFIX_BETWEEN,
	// aggregate
	"max":                   MAX,
	"min":                   MIN,
	"sum":                   SUM,
	"group_concat":          GROUP_CONCAT,
	"grouping":              GROUPING,
	"avg":                   AVG,
	"avg_tw_cache":          AVG_TW_CACHE,
	"avg_tw_result":         AVG_TW_RESULT,
	"count":                 COUNT,
	"starcount":             STARCOUNT,
	"bit_or":                BIT_OR,
	"bit_and":               BIT_AND,
	"bit_xor":               BIT_XOR,
	"cluster_centers":       CLUSTER_CENTERS,
	"subvector":             SUB_VECTOR,
	"std":                   STDDEV_POP,
	"stddev_pop":            STDDEV_POP,
	"variance":              VAR_POP,
	"var_pop":               VAR_POP,
	"approx_count":          APPROX_COUNT,
	"approx_count_distinct": APPROX_COUNT_DISTINCT,
	"any_value":             ANY_VALUE,
	"median":                MEDIAN,
	// count window
	"rank": RANK,
	// builtin
	// whoever edit this, please follow the lexical order, or come up with a better ordering method
	// binary functions
	"endswith":    ENDSWITH,
	"findinset":   FINDINSET,
	"find_in_set": FINDINSET,
	"power":       POW,
	"startswith":  STARTSWITH,
	"to_date":     STR_TO_DATE,
	"str_to_date": STR_TO_DATE,
	"date_format": DATE_FORMAT,
	// whoever edit this, please follow the lexical order, or come up with a better ordering method
	// variadic functions
	"ceil":              CEIL,
	"ceiling":           CEIL,
	"concat_ws":         CONCAT_WS,
	"concat":            CONCAT,
	"current_timestamp": CURRENT_TIMESTAMP,
	"now":               CURRENT_TIMESTAMP,
	"sysdate":           SYSDATE,
	"floor":             FLOOR,
	"lpad":              LPAD,
	"pi":                PI,
	"round":             ROUND,
	"rpad":              RPAD,
	"substr":            SUBSTRING,
	"substring":         SUBSTRING,
	"mid":               SUBSTRING,
	"encode":            ENCODE,
	"utc_timestamp":     UTC_TIMESTAMP,
	"unix_timestamp":    UNIX_TIMESTAMP,
	"from_unixtime":     FROM_UNIXTIME,
	"left":              LEFT,
	// unary functions
	// whoever edit this, please follow the lexical order, or come up with a better ordering method
	"abs":                            ABS,
	"acos":                           ACOS,
	"assert":                         ASSERT,
	"bit_length":                     BIT_LENGTH,
	"date":                           DATE,
	"time":                           TIME,
	"hour":                           HOUR,
	"minute":                         MINUTE,
	"second":                         SECOND,
	"sqrt":                           SQRT,
	"to_seconds":                     TO_SECONDS,
	"day":                            DAY,
	"to_days":                        TO_DAYS,
	"dayofyear":                      DAYOFYEAR,
	"exp":                            EXP,
	"empty":                          EMPTY,
	"length":                         LENGTH,
	"lengthutf8":                     LENGTH_UTF8,
	"char_length":                    LENGTH_UTF8,
	"ln":                             LN,
	"log":                            LOG,
	"log2":                           LOG2,
	"log10":                          LOG10,
	"ltrim":                          LTRIM,
	"month":                          MONTH,
	"not_in_rows":                    NOT_IN_ROWS,
	"oct":                            OCT,
	"rand":                           RANDOM,
	"reverse":                        REVERSE,
	"rtrim":                          RTRIM,
	"sin":                            SIN,
	"sinh":                           SINH,
	"space":                          SPACE,
	"tan":                            TAN,
	"week":                           WEEK,
	"weekday":                        WEEKDAY,
	"year":                           YEAR,
	"extract":                        EXTRACT,
	"if":                             IFF,
	"iff":                            IFF,
	"isempty":                        ISEMPTY,
	"date_add":                       DATE_ADD,
	"date_sub":                       DATE_SUB,
	"atan":                           ATAN,
	"cos":                            COS,
	"cot":                            COT,
	"crc32":                          CRC32,
	"timestamp":                      TIMESTAMP,
	"database":                       DATABASE,
	"schema":                         DATABASE,
	"user":                           USER,
	"system_user":                    USER,
	"session_user":                   USER,
	"current_user":                   USER,
	"connection_id":                  CONNECTION_ID,
	"charset":                        CHARSET,
	"convert":                        CONVERT,
	"convert_tz":                     CONVERT_TZ,
	"current_account_id":             CURRENT_ACCOUNT_ID,
	"current_account_name":           CURRENT_ACCOUNT_NAME,
	"current_role":                   CURRENT_ROLE,
	"current_role_id":                CURRENT_ROLE_ID,
	"current_role_name":              CURRENT_ROLE_NAME,
	"current_user_id":                CURRENT_USER_ID,
	"current_user_name":              CURRENT_USER_NAME,
	"found_rows":                     FOUND_ROWS,
	"icu_version":                    ICULIBVERSION,
	"last_insert_id":                 LAST_INSERT_ID,
	"last_query_id":                  LAST_QUERY_ID,
	"last_uuid":                      LAST_QUERY_ID,
	"roles_graphml":                  ROLES_GRAPHML,
	"row_count":                      ROW_COUNT,
	"row_number":                     ROW_NUMBER,
	"version":                        VERSION,
	"collation":                      COLLATION,
	"json_extract":                   JSON_EXTRACT,
	"json_extract_string":            JSON_EXTRACT_STRING,
	"json_extract_float64":           JSON_EXTRACT_FLOAT64,
	"json_quote":                     JSON_QUOTE,
	"json_unquote":                   JSON_UNQUOTE,
	"json_row":                       JSON_ROW,
	"json_set":                       JSON_SET,
	"json_insert":                    JSON_INSERT,
	"json_replace":                   JSON_REPLACE,
	"jq":                             JQ,
	"try_jq":                         TRY_JQ,
	"moplugin":                       WASM,
	"try_moplugin":                   TRY_WASM,
	"enable_fault_injection":         ENABLE_FAULT_INJECTION,
	"disable_fault_injection":        DISABLE_FAULT_INJECTION,
	"dense_rank":                     DENSE_RANK,
	"mo_win_divisor":                 MO_WIN_DIVISOR,
	"add_fault_point":                ADD_FAULT_POINT,
	"remove_fault_point":             REMOVE_FAULT_POINT,
	"trigger_fault_point":            TRIGGER_FAULT_POINT,
	"mo_win_truncate":                MO_WIN_TRUNCATE,
	"uuid":                           UUID,
	"load_file":                      LOAD_FILE,
	"save_file":                      SAVE_FILE,
	"hex":                            HEX,
	"unhex":                          UNHEX,
	"md5":                            MD5,
	"to_base64":                      TO_BASE64,
	"from_base64":                    FROM_BASE64,
	"serial":                         SERIAL,
	"serial_full":                    SERIAL_FULL,
	"serial_extract":                 SERIAL_EXTRACT,
	"hash_value":                     HASH,
	"bin":                            BIN,
	"datediff":                       DATEDIFF,
	"timestampdiff":                  TIMESTAMPDIFF,
	"timediff":                       TIMEDIFF,
	"last_day":                       LAST_DAY,
	"makedate":                       MAKEDATE,
	"reg_match":                      REG_MATCH,
	"not_reg_match":                  NOT_REG_MATCH,
	"regexp_instr":                   REGEXP_INSTR,
	"regexp_like":                    REGEXP_LIKE,
	"regexp_replace":                 REGEXP_REPLACE,
	"regexp_substr":                  REGEXP_SUBSTR,
	"repeat":                         REPEAT,
	"mo_memory_usage":                MO_MEMORY_USAGE,
	"mo_enable_memory_usage_detail":  MO_ENABLE_MEMORY_USAGE_DETAIL,
	"mo_disable_memory_usage_detail": MO_DISABLE_MEMORY_USAGE_DETAIL,
	"mo_ctl":                         MO_CTL,
	"mo_show_visible_bin":            MO_SHOW_VISIBLE_BIN,
	"mo_show_visible_bin_enum":       MO_SHOW_VISIBLE_BIN_ENUM,
	"mo_show_col_unique":             MO_SHOW_COL_UNIQUE,
	"substring_index":                SUBSTRING_INDEX,
	"field":                          FIELD,
	"format":                         FORMAT,
	"sleep":                          SLEEP,
	"split_part":                     SPLIT_PART,
	"instr":                          INSTR,
	"locate":                         LOCATE,
	"curdate":                        CURRENT_DATE,
	"current_date":                   CURRENT_DATE,
	"ascii":                          ASCII,
	"replace":                        REPLACE,
	"mo_table_rows":                  MO_TABLE_ROWS,
	"mo_table_size":                  MO_TABLE_SIZE,
	"mo_table_col_max":               MO_TABLE_COL_MAX,
	"mo_table_col_min":               MO_TABLE_COL_MIN,
	"trim":                           TRIM,
	"sha2":                           SHA2,
	"mo_log_date":                    MO_LOG_DATE,
	"purge_log":                      PURGE_LOG,
	"mo_admin_name":                  MO_ADMIN_NAME,
	"mo_cu":                          MO_CU,
	"mo_cu_v1":                       MO_CU_V1,
	"mo_explain_phy":                 MO_EXPLAIN_PHY,
	"git_version":                    GIT_VERSION,
	"build_version":                  BUILD_VERSION,
	"values":                         VALUES,
	"binary":                         BINARY,
	"internal_char_length":           INTERNAL_CHAR_LENGTH,
	"internal_char_size":             INTERNAL_CHAR_SIZE,
	"internal_numeric_precision":     INTERNAL_NUMERIC_PRECISION,
	"internal_numeric_scale":         INTERNAL_NUMERIC_SCALE,
	"internal_datetime_scale":        INTERNAL_DATETIME_SCALE,
	"internal_column_character_set":  INTERNAL_COLUMN_CHARACTER_SET,
	"internal_auto_increment":        INTERNAL_AUTO_INCREMENT,
	"nextval":                        NEXTVAL,
	"setval":                         SETVAL,
	"currval":                        CURRVAL,
	"lastval":                        LASTVAL,
	"cast_index_to_value":            CAST_INDEX_TO_VALUE,
	"cast_value_to_index":            CAST_VALUE_TO_INDEX,
	"cast_index_value_to_index":      CAST_INDEX_VALUE_TO_INDEX,
	"cast_nano_to_timestamp":         CAST_NANO_TO_TIMESTAMP,
	"cast_range_value_unit":          CAST_RANGE_VALUE_UNIT,
	"to_upper":                       UPPER,
	"upper":                          UPPER,
	"ucase":                          UPPER,
	"to_lower":                       LOWER,
	"lower":                          LOWER,
	"lcase":                          LOWER,
	"sha1":                           SHA1,
	"sha":                            SHA1,

	"summation":         SUMMATION,
	"l1_norm":           L1_NORM,
	"l2_norm":           L2_NORM,
	"inner_product":     INNER_PRODUCT,
	"cosine_similarity": COSINE_SIMILARITY,
	"vector_dims":       VECTOR_DIMS,
	"normalize_l2":      NORMALIZE_L2,
	"l2_distance":       L2_DISTANCE,
	"l2_distance_xc":    L2_DISTANCE_XC,
	"l2_distance_sq":    L2_DISTANCE_SQ,
	"l2_distance_sq_xc": L2_DISTANCE_SQ_XC,
	"cosine_distance":   COSINE_DISTANCE,

	"python_user_defined_function": PYTHON_UDF,

	"mo_cpu":      MO_CPU,
	"mo_memory":   MO_MEMORY,
	"mo_cpu_dump": MO_CPU_DUMP,
	// bitmap function
	"bitmap_bit_position":  BITMAP_BIT_POSITION,
	"bitmap_bucket_number": BITMAP_BUCKET_NUMBER,
	"bitmap_count":         BITMAP_COUNT,
	"bitmap_construct_agg": BITMAP_CONSTRUCT_AGG,
	"bitmap_or_agg":        BITMAP_OR_AGG,

	// match function
	"fulltext_match":       FULLTEXT_MATCH,
	"fulltext_match_score": FULLTEXT_MATCH_SCORE,

	// fault inject function
	"fault_inject": FAULT_INJECT,

	// hnsw function
	"hnsw_cdc_update": HNSW_CDC_UPDATE,
}<|MERGE_RESOLUTION|>--- conflicted
+++ resolved
@@ -405,17 +405,15 @@
 	// fault inject function
 	FAULT_INJECT = 340
 
-<<<<<<< HEAD
-	// hnsw function
-	HNSW_CDC_UPDATE = 341
-=======
 	L2_DISTANCE_XC    = 341
 	L2_DISTANCE_SQ_XC = 342
->>>>>>> 25554fb5
+
+	// hnsw function
+	HNSW_CDC_UPDATE = 343
 
 	// FUNCTION_END_NUMBER is not a function, just a flag to record the max number of function.
 	// TODO: every one should put the new function id in front of this one if you want to make a new function.
-	FUNCTION_END_NUMBER = 343
+	FUNCTION_END_NUMBER = 344
 )
 
 // functionIdRegister is what function we have registered already.
