// Copyright 2021 - 2022 Matrix Origin
//
// Licensed under the Apache License, Version 2.0 (the "License");
// you may not use this file except in compliance with the License.
// You may obtain a copy of the License at
//
//      http://www.apache.org/licenses/LICENSE-2.0
//
// Unless required by applicable law or agreed to in writing, software
// distributed under the License is distributed on an "AS IS" BASIS,
// WITHOUT WARRANTIES OR CONDITIONS OF ANY KIND, either express or implied.
// See the License for the specific language governing permissions and
// limitations under the License.

package objectio

import (
	"context"
	"strings"

	"github.com/matrixorigin/matrixone/pkg/util/fault"
)

const (
	FJ_EmptyDB  = ""
	FJ_EmptyTBL = ""
)

const (
	FJ_CommitDelete  = "fj/commit/delete"
	FJ_CommitSlowLog = "fj/commit/slowlog"
	FJ_CommitWait    = "fj/commit/wait"
	FJ_TransferSlow  = "fj/transfer/slow"
	FJ_FlushTimeout  = "fj/flush/timeout"
	FJ_FlushEntry    = "fj/flush/entry"

	FJ_CheckpointSave = "fj/checkpoint/save"
	FJ_GCKPWait1      = "fj/gckp/wait1"

	FJ_TraceRanges         = "fj/trace/ranges"
	FJ_TracePartitionState = "fj/trace/partitionstate"
	FJ_PrefetchThreshold   = "fj/prefetch/threshold"

	FJ_Debug19524 = "fj/debug/19524"

	FJ_CNRecvErr        = "fj/cn/recv/err"
	FJ_CNSubSysErr      = "fj/cn/recv/subsyserr"
	FJ_CNReplayCacheErr = "fj/cn/recv/rcacheerr"
	FJ_CNGCDumpTable    = "fj/cn/gc/dumptable"

	FJ_LogReader    = "fj/log/reader"
	FJ_LogWorkspace = "fj/log/workspace"

	FJ_CronJobsOpen = "fj/cronjobs/open"
	FJ_CDCRecordTxn = "fj/cdc/recordtxn"

<<<<<<< HEAD
	FJ_CDCExecutor = "fj/cdc/executor"
=======
	FJ_CDCHandleSlow             = "fj/cdc/handleslow"
	FJ_CDCHandleErr              = "fj/cdc/handleerr"
	FJ_CDCScanTableErr           = "fj/cdc/scantableerr"
	FJ_CDCAddExecErr             = "fj/cdc/addexecerr"
	FJ_CDCAddExecConsumeTruncate = "fj/cdc/addexecconsumetruncate"
>>>>>>> da42fbcb
)

const (
	FJ_LogLevel0 = iota
	FJ_LogLevel1
	FJ_LogLevel2
	FJ_LogLevel3
)

// ParseFJIntArgs parses the injected fault integer argument
// and returns the log level and function id
// logLevel = iarg % 10 and funcId = iarg / 10
// iarg quick mapping:
// 0->3: logLevel = 0->3, database name equal
// 10->13: logLevel = 0->3, database name contains
// 20->23: logLevel = 0->3, table name equal
// 30->33: logLevel = 0->3, table name contains
// 40->43: logLevel = 0->3, database name and table name contains
func ParseLoggingIntArgs(iarg int) (logLevel int, funcId int) {
	logLevel = iarg % 10
	if logLevel >= FJ_LogLevel3 {
		logLevel = FJ_LogLevel3
	}
	funcId = iarg / 10
	return
}

func ParseLoggingSArgs(sarg string, funcId int, args ...string) bool {
	if len(args) == 0 {
		return false
	}
	switch funcId {
	case 0: // equal args[0]
		return sarg == args[0] || args[0] == ""
	case 1: // contains args[0]
		return strings.Contains(sarg, args[0])
	case 2: // equal args[1]
		if len(args) < 2 {
			return false
		}
		return sarg == args[1] || args[1] == ""
	case 3: // contains args[1]
		if len(args) < 2 {
			return false
		}
		return strings.Contains(sarg, args[1])
	case 4: // contains args[0] and args[1]
		params := strings.Split(sarg, ".")
		if len(params) != 2 {
			return false
		}
		return strings.Contains(params[0], args[0]) && strings.Contains(params[1], args[1])
	default:
		return false
	}
}

func makeInjectIntArg(level, funcId int) int {
	return level + funcId*10
}

func MakeInjectTableLoggingIntArg(level int, isEqual bool) int {
	// 0 means equal database name
	// 1 means contains database name
	// 2 means equal table name
	// 3 means contains table name
	// 4 means contains database name and table name
	if isEqual {
		return makeInjectIntArg(level, 2)
	}
	return makeInjectIntArg(level, 3)
}

func MakeInjectDBLoggingIntArg(level int, isEqual bool) int {
	if isEqual {
		return makeInjectIntArg(level, 0)
	}
	return makeInjectIntArg(level, 1)
}

func MakeInjectDBAndTableLoggingIntArg(level int) int {
	return makeInjectIntArg(level, 4)
}

func checkLoggingArgs(
	iarg int, sarg string, inputArgs ...string,
) (bool, int) {
	level, funcId := ParseLoggingIntArgs(iarg)
	ok := ParseLoggingSArgs(sarg, funcId, inputArgs...)
	if !ok {
		return false, 0
	}
	return ok, level
}

func LogWorkspaceInjected(args ...string) (bool, int) {
	iarg, sarg, injected := fault.TriggerFault(FJ_LogWorkspace)
	if !injected {
		return false, 0
	}
	return checkLoggingArgs(int(iarg), sarg, args...)
}

// `name` is the table name
// return injected, logLevel
func LogReaderInjected(args ...string) (bool, int) {
	iarg, sarg, injected := fault.TriggerFault(FJ_LogReader)
	if !injected {
		return false, 0
	}
	return checkLoggingArgs(int(iarg), sarg, args...)
}

func InjectLogPartitionState(
	databaseName string,
	tableName string,
	level int,
) (rmFault func(), err error) {
	return InjectLogging(
		FJ_TracePartitionState,
		databaseName,
		tableName,
		level,
		false,
	)
}

func InjectLogging(
	key string,
	databaseName string,
	tableName string,
	level int,
	isEqual bool,
) (rmFault func(), err error) {
	var (
		iarg int64
		sarg string
	)
	if databaseName != FJ_EmptyDB && tableName != FJ_EmptyTBL {
		iarg = int64(MakeInjectDBAndTableLoggingIntArg(level))
		sarg = databaseName + "." + tableName
	} else if databaseName != "" {
		iarg = int64(MakeInjectDBLoggingIntArg(level, isEqual))
		sarg = databaseName
	} else if tableName != "" {
		iarg = int64(MakeInjectTableLoggingIntArg(level, isEqual))
		sarg = tableName
	} else {
		return func() {}, nil
	}
	if err = fault.AddFaultPoint(
		context.Background(),
		key,
		":::",
		"echo",
		iarg,
		sarg,
		false,
	); err != nil {
		return
	}
	rmFault = func() {
		fault.RemoveFaultPoint(context.Background(), key)
	}
	return
}

func SimpleInject(key string) (rmFault func(), err error) {
	if err = fault.AddFaultPoint(
		context.Background(),
		key,
		":::",
		"echo",
		0,
		"",
		false,
	); err != nil {
		return
	}
	rmFault = func() {
		fault.RemoveFaultPoint(context.Background(), key)
	}
	return
}

func SimpleInjected(key string) bool {
	_, _, injected := fault.TriggerFault(key)
	return injected
}

// inject log reader and partition state
// `name` is the table name
func InjectLog1(
	tableName string,
	level int,
) (rmFault func(), err error) {
	iarg := int64(MakeInjectTableLoggingIntArg(level, true))
	rmFault = func() {}
	if err = fault.AddFaultPoint(
		context.Background(),
		FJ_LogReader,
		":::",
		"echo",
		iarg,
		tableName,
		false,
	); err != nil {
		return
	}
	if err = fault.AddFaultPoint(
		context.Background(),
		FJ_TracePartitionState,
		":::",
		"echo",
		iarg,
		tableName,
		false,
	); err != nil {
		fault.RemoveFaultPoint(context.Background(), FJ_LogReader)
		return
	}

	if err = fault.AddFaultPoint(
		context.Background(),
		FJ_LogWorkspace,
		":::",
		"echo",
		iarg,
		tableName,
		false,
	); err != nil {
		fault.RemoveFaultPoint(context.Background(), FJ_LogReader)
		fault.RemoveFaultPoint(context.Background(), FJ_TracePartitionState)
		return
	}

	rmFault = func() {
		fault.RemoveFaultPoint(context.Background(), FJ_LogWorkspace)
		fault.RemoveFaultPoint(context.Background(), FJ_TracePartitionState)
		fault.RemoveFaultPoint(context.Background(), FJ_LogReader)
	}
	return
}

func CheckpointSaveInjected() (string, bool) {
	_, sarg, injected := fault.TriggerFault(FJ_CheckpointSave)
	return sarg, injected
}

func PrintFlushEntryInjected() (string, bool) {
	_, sarg, injected := fault.TriggerFault(FJ_FlushEntry)
	return sarg, injected
}

func CommitWaitInjected() (string, bool) {
	_, sarg, injected := fault.TriggerFault(FJ_CommitWait)
	return sarg, injected
}

func GCDumpTableInjected() (string, bool) {
	_, sarg, injected := fault.TriggerFault(FJ_CNGCDumpTable)
	return sarg, injected
}

func WaitInjected(key string) {
	fault.TriggerFault(key)
}

func NotifyInjected(key string) {
	fault.TriggerFault(key)
}

func ISCPExecutorInjected() (string, bool) {
	_, sarg, injected := fault.TriggerFault(FJ_CDCExecutor)
	return sarg, injected
}

func InjectWait(key string) (rmFault func(), err error) {
	if err = fault.AddFaultPoint(
		context.Background(),
		key,
		":::",
		"wait",
		0,
		"",
		false,
	); err != nil {
		return
	}
	rmFault = func() {
		fault.RemoveFaultPoint(context.Background(), key)
	}
	return
}

func InjectNotify(key, target string) (rmFault func(), err error) {
	if err = fault.AddFaultPoint(
		context.Background(),
		key,
		":::",
		"notify",
		0,
		target,
		false,
	); err != nil {
		return
	}
	rmFault = func() {
		fault.RemoveFaultPoint(context.Background(), key)
	}
	return
}

func InjectCheckpointSave(msg string) (rmFault func() (bool, error), err error) {
	if err = fault.AddFaultPoint(
		context.Background(),
		FJ_CheckpointSave,
		":::",
		"echo",
		0,
		msg,
		false,
	); err != nil {
		return
	}
	rmFault = func() (ok bool, err error) {
		return fault.RemoveFaultPoint(
			context.Background(), FJ_CheckpointSave,
		)
	}
	return
}

func InjectPrintFlushEntry(msg string) (rmFault func() (bool, error), err error) {
	if err = fault.AddFaultPoint(
		context.Background(),
		FJ_FlushEntry,
		":::",
		"echo",
		0,
		msg,
		false,
	); err != nil {
		return
	}
	rmFault = func() (ok bool, err error) {
		return fault.RemoveFaultPoint(context.Background(), FJ_FlushEntry)
	}
	return
}
func InjectCommitWait(msg string) (rmFault func() (bool, error), err error) {
	if err = fault.AddFaultPoint(
		context.Background(),
		FJ_CommitWait,
		":::",
		"echo",
		0,
		msg,
		false,
	); err != nil {
		return
	}
	rmFault = func() (ok bool, err error) {
		return fault.RemoveFaultPoint(context.Background(), FJ_CommitWait)
	}
	return
}

func InjectGCDumpTable(msg string) (rmFault func() (bool, error), err error) {
	if err = fault.AddFaultPoint(
		context.Background(),
		FJ_CNGCDumpTable,
		":::",
		"echo",
		0,
		msg,
		false,
	); err != nil {
		return
	}
	rmFault = func() (ok bool, err error) {
		return fault.RemoveFaultPoint(context.Background(), FJ_CNGCDumpTable)
	}
	return
}

func InjectCDCExecutor(msg string) (rmFault func() (bool, error), err error) {
	if err = fault.AddFaultPoint(
		context.Background(),
		FJ_CDCExecutor,
		":::",
		"echo",
		0,
		msg,
		false,
	); err != nil {
		return
	}
	rmFault = func() (ok bool, err error) {
		return fault.RemoveFaultPoint(context.Background(), FJ_CDCExecutor)
	}
	return
}

func Debug19524Injected() bool {
	_, _, injected := fault.TriggerFault(FJ_Debug19524)
	return injected
}

func CNRecvErrInjected() (bool, int) {
	p, _, injected := fault.TriggerFault(FJ_CNRecvErr)
	return injected, int(p)
}

func CNSubSysErrInjected() (bool, int) {
	p, _, injected := fault.TriggerFault(FJ_CNSubSysErr)
	return injected, int(p)
}

func CNReplayCacheErrInjected() (bool, int) {
	p, _, injected := fault.TriggerFault(FJ_CNReplayCacheErr)
	return injected, int(p)
}

func RangesLogInjected(dbName, tableName string) (bool, int) {
	_, sarg, injected := fault.TriggerFault(FJ_TraceRanges)
	if !injected {
		return false, 0
	}
	return checkLoggingArgs(0, sarg, dbName, tableName)
}

func InjectPrefetchThreshold(threshold int) (rmFault func(), err error) {
	if err = fault.AddFaultPoint(
		context.Background(),
		FJ_PrefetchThreshold,
		":::",
		"echo",
		int64(threshold),
		"",
		false,
	); err != nil {
		return
	}
	rmFault = func() {
		fault.RemoveFaultPoint(context.Background(), FJ_PrefetchThreshold)
	}
	return
}

// bool: injected or not
// int: threshold. 1 means 1 millisecond
func PrefetchMetaThresholdInjected() (bool, int) {
	iarg, _, injected := fault.TriggerFault(FJ_PrefetchThreshold)
	if !injected {
		return false, 0
	}
	return true, int(iarg)
}

func InjectLogRanges(
	ctx context.Context,
	tableName string,
) (rmFault func(), err error) {
	rmFault = func() {}
	if err = fault.AddFaultPoint(
		ctx,
		FJ_TraceRanges,
		":::",
		"echo",
		int64(MakeInjectTableLoggingIntArg(0, true)),
		tableName,
		false,
	); err != nil {
		return
	}
	rmFault = func() {
		fault.RemoveFaultPoint(ctx, FJ_TraceRanges)
	}
	return
}

func PartitionStateInjected(dbName, tableName string) (bool, int) {
	iarg, sarg, injected := fault.TriggerFault(FJ_TracePartitionState)
	if !injected {
		return false, 0
	}
	return checkLoggingArgs(int(iarg), sarg, dbName, tableName)
}

func InjectCDCRecordTxn(
	databaseName string,
	tableName string,
	level int,
) (rmFault func(), err error) {
	return InjectLogging(
		FJ_CDCRecordTxn,
		databaseName,
		tableName,
		level,
		false,
	)
}

func CDCRecordTxnInjected(dbName, tableName string) (bool, int) {
	// for debug
	if strings.Contains(tableName, "bmsql") {
		return true, 0
	}

	iarg, sarg, injected := fault.TriggerFault(FJ_CDCRecordTxn)
	if !injected {
		return false, 0
	}
	return checkLoggingArgs(int(iarg), sarg, dbName, tableName)
}

func CDCHandleSlowInjected() (sleepSeconds int64, injected bool) {
	iarg, _, injected := fault.TriggerFault(FJ_CDCHandleSlow)
	return iarg, injected
}

func CDCHandleErrInjected() bool {
	_, _, injected := fault.TriggerFault(FJ_CDCHandleErr)
	return injected
}

func CDCScanTableErrInjected() bool {
	_, _, injected := fault.TriggerFault(FJ_CDCScanTableErr)
	return injected
}

func CDCAddExecErrInjected() bool {
	_, _, injected := fault.TriggerFault(FJ_CDCAddExecErr)
	return injected
}

func CDCAddExecConsumeTruncateInjected() bool {
	_, _, injected := fault.TriggerFault(FJ_CDCAddExecConsumeTruncate)
	return injected
}<|MERGE_RESOLUTION|>--- conflicted
+++ resolved
@@ -54,15 +54,13 @@
 	FJ_CronJobsOpen = "fj/cronjobs/open"
 	FJ_CDCRecordTxn = "fj/cdc/recordtxn"
 
-<<<<<<< HEAD
 	FJ_CDCExecutor = "fj/cdc/executor"
-=======
+
 	FJ_CDCHandleSlow             = "fj/cdc/handleslow"
 	FJ_CDCHandleErr              = "fj/cdc/handleerr"
 	FJ_CDCScanTableErr           = "fj/cdc/scantableerr"
 	FJ_CDCAddExecErr             = "fj/cdc/addexecerr"
 	FJ_CDCAddExecConsumeTruncate = "fj/cdc/addexecconsumetruncate"
->>>>>>> da42fbcb
 )
 
 const (
