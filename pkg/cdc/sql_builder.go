// Copyright 2021 Matrix Origin
//
// Licensed under the Apache License, Version 2.0 (the "License");
// you may not use this file except in compliance with the License.
// You may obtain a copy of the License at
//
//      http://www.apache.org/licenses/LICENSE-2.0
//
// Unless required by applicable law or agreed to in writing, software
// distributed under the License is distributed on an "AS IS" BASIS,
// WITHOUT WARRANTIES OR CONDITIONS OF ANY KIND, either express or implied.
// See the License for the specific language governing permissions and
// limitations under the License.

package cdc

import (
	"fmt"
	"time"

	"github.com/matrixorigin/matrixone/pkg/catalog"
	"github.com/matrixorigin/matrixone/pkg/container/types"
)

const (
	CDCWatermarkErrMsgMaxLen = 256

	CDCState_Running = "running"
	CDCState_Paused  = "paused"
	CDCState_Failed  = "failed"
)

var CDCSQLBuilder = cdcSQLBuilder{}

const (
	CDCInsertTaskSqlTemplate = `INSERT INTO mo_catalog.mo_cdc_task VALUES(` +
		`%d,` + //account id
		`"%s",` + //task id
		`"%s",` + //task name
		`"%s",` + //source uri
		`"%s",` + //source password
		`"%s",` + //sink uri
		`"%s",` + //sink type
		`"%s",` + //sink password
		`"%s",` + //sink ssl ca path
		`"%s",` + //sink ssl cert path
		`"%s",` + //sink ssl key path
		`"%s",` + //tables
		`"%s",` + //filters
		`"%s",` + //opfilters
		`"%s",` + //source state
		`"%s",` + //sink state
		`"%s",` + //start ts
		`"%s",` + //end ts
		`"%s",` + //config file
		`"%s",` + //task create time
		`"%s",` + //state
		`%d,` + //checkpoint
		`"%d",` + //checkpoint str
		`"%t",` + //no full
		`"%s",` + //incr config
		`'%s',` + //additional config
		`"",` + //err msg
		`"",` + //reserved2
		`"",` + //reserved3
		`""` + //reserved4
		`)`

	CDCGetTaskSqlTemplate = `SELECT ` +
		`sink_uri, ` +
		`sink_type, ` +
		`sink_password, ` +
		`tables, ` +
		`filters, ` +
		`start_ts, ` +
		`end_ts, ` +
		`no_full, ` +
		`additional_config ` +
		`FROM ` +
		`mo_catalog.mo_cdc_task ` +
		`WHERE ` +
		`account_id = %d AND ` +
		`task_id = "%s"`

	CDCShowCdcTaskSqlTemplate = `SELECT ` +
		`task_id, ` +
		`task_name, ` +
		`source_uri, ` +
		`sink_uri, ` +
		`state, ` +
		`err_msg ` +
		`FROM ` +
		`mo_catalog.mo_cdc_task ` +
		`WHERE ` +
		`account_id = %d`

	CDCGetCdcTaskIdSqlTemplate = "SELECT " +
		"task_id " +
		"FROM `mo_catalog`.`mo_cdc_task` " +
		"WHERE 1=1 AND account_id = %d"

	CDCDeleteTaskSqlTemplate = "DELETE " +
		"FROM " +
		"`mo_catalog`.`mo_cdc_task` " +
		"WHERE " +
		"1=1 AND account_id = %d"

	CDCUpdateTaskStateSqlTemplate = "UPDATE " +
		"`mo_catalog`.`mo_cdc_task` " +
		"SET state = ? " +
		"WHERE " +
		"1=1 AND account_id = %d"

	CDCUpdateTaskStateAndErrMsgSqlTemplate = "UPDATE " +
		"`mo_catalog`.`mo_cdc_task` " +
		"SET state = '%s', err_msg = '%s' " +
		"WHERE " +
		"1=1 AND account_id = %d AND task_id = '%s'"

	CDCGetDataKeySqlTemplate = "SELECT " +
		"encrypted_key " +
		"FROM mo_catalog.mo_data_key " +
		"WHERE account_id = %d and key_id = '%s'"

	// Watermark Related SQL
	CDCInsertWatermarkSqlTemplate = "INSERT INTO " +
		"`mo_catalog`.`mo_cdc_watermark` " +
		"VALUES %s"

	CDCDeleteWatermarkSqlTemplate = "DELETE FROM " +
		"`mo_catalog`.`mo_cdc_watermark` " +
		"WHERE " +
		"account_id = %d AND " +
		"task_id = '%s'"

	CDCGetTableWatermarkSqlTemplate = "SELECT " +
		"watermark " +
		"FROM " +
		"`mo_catalog`.`mo_cdc_watermark` " +
		"WHERE " +
		"account_id = %d AND " +
		"task_id = '%s' AND " +
		"db_name = '%s' AND " +
		"table_name = '%s'"

	CDCGetWatermarkSqlTemplate = "SELECT " +
		"db_name, " +
		"table_name, " +
		"watermark, " +
		"err_msg " +
		"FROM " +
		"`mo_catalog`.`mo_cdc_watermark` " +
		"WHERE " +
		"account_id = %d AND " +
		"task_id = '%s'"

	CDCGetWatermarkWhereSqlTemplate = "SELECT " +
		"%s " +
		"FROM " +
		"`mo_catalog`.`mo_cdc_watermark` " +
		"WHERE %s"

	CDCOnDuplicateUpdateWatermarkTemplate = "INSERT INTO " +
		"`mo_catalog`.`mo_cdc_watermark` " +
		"(account_id, task_id, db_name, table_name, watermark) " +
		"VALUES %s " +
		"ON DUPLICATE KEY UPDATE watermark = VALUES(watermark)"

	CDCOnDuplicateUpdateWatermarkErrMsgTemplate = "INSERT INTO " +
		"`mo_catalog`.`mo_cdc_watermark` " +
		"(account_id, task_id, db_name, table_name, err_msg) " +
		"VALUES %s " +
		"ON DUPLICATE KEY UPDATE err_msg = VALUES(err_msg)"

	CDCUpdateWatermarkSqlTemplate = "UPDATE " +
		"`mo_catalog`.`mo_cdc_watermark` " +
		"SET watermark='%s' " +
		"WHERE " +
		"account_id = %d AND " +
		"task_id = '%s' AND " +
		"db_name = '%s' AND " +
		"table_name = '%s'"

	CDCDeleteWatermarkByTableSqlTemplate = "DELETE " +
		"FROM " +
		"`mo_catalog`.`mo_cdc_watermark` " +
		"WHERE " +
		"account_id = %d AND " +
		"task_id = '%s' AND " +
		"db_name = '%s' AND " +
		"table_name = '%s'"

	CDCUpdateWatermarkErrMsgSqlTemplate = "UPDATE " +
		"`mo_catalog`.`mo_cdc_watermark` " +
		"SET err_msg='%s' " +
		"WHERE " +
		"account_id = %d AND " +
		"task_id = '%s' AND " +
		"db_name = '%s' AND " +
		"table_name = '%s'"

	CDCCollectTableInfoSqlTemplate = "SELECT " +
		" rel_id, " +
		" relname, " +
		" reldatabase_id, " +
		" reldatabase, " +
		" rel_createsql, " +
		" account_id " +
		"FROM `mo_catalog`.`mo_tables` " +
		"WHERE " +
		" account_id IN (%s) " +
		"%s" +
		"%s" +
		" AND relkind = '%s' " +
		" AND reldatabase NOT IN (%s)"
<<<<<<< HEAD
	CDCInsertMOAsyncIndexLogSqlTemplate = `REPLACE INTO mo_catalog.mo_intra_system_change_propagation_log (` +
=======
	CDCInsertMOIntraSystemChangePropagationLogSqlTemplate = `REPLACE INTO mo_catalog.mo_intra_system_change_propagation_log (` +
>>>>>>> 368188d9
		`account_id,` +
		`table_id,` +
		`job_name,` +
		`job_type,` +
		`column_names,` +
		`last_sync_txn_ts,` +
		`err_code,` +
		`error_msg,` +
		`info,` +
		`consumer_config,` +
		`drop_at` +
		`) VALUES (` +
		`%d,` + // account_id
		`%d,` + // table_id
		`'%s',` + // job_name
		`%d,` + // job_type
		`'%s',` + // column_names
		`'%s',` + // last_sync_txn_ts
		`%d,` + // err_code
		`'%s',` + // error_msg
		`'%s',` + // info
		`'%s',` + // consumer_config
		`null` + // drop_at
		`)`
<<<<<<< HEAD
	CDCUpdateMOAsyncIndexLogSqlTemplate = `UPDATE mo_catalog.mo_intra_system_change_propagation_log SET ` +
=======
	CDCUpdateMOIntraSystemChangePropagationLogSqlTemplate = `UPDATE mo_catalog.mo_intra_system_change_propagation_log SET ` +
>>>>>>> 368188d9
		`err_code = %d,` +
		`error_msg = '%s',` +
		`last_sync_txn_ts = '%s'` +
		`WHERE` +
		` account_id = %d ` +
		`AND table_id = %d ` +
		`AND job_name = '%s'`
<<<<<<< HEAD
	CDCUpdateMOAsyncIndexLogDropAtSqlTemplate = `UPDATE mo_catalog.mo_intra_system_change_propagation_log SET ` +
=======
	CDCUpdateMOIntraSystemChangePropagationLogDropAtSqlTemplate = `UPDATE mo_catalog.mo_intra_system_change_propagation_log SET ` +
>>>>>>> 368188d9
		`drop_at = now()` +
		`WHERE` +
		` account_id = %d ` +
		`AND table_id = %d ` +
		`AND job_name = '%s'`
<<<<<<< HEAD
	CDCDeleteMOAsyncIndexLogSqlTemplate = `DELETE FROM mo_catalog.mo_intra_system_change_propagation_log WHERE ` +
		`drop_at < '%s'`
	CDCSelectMOAsyncIndexLogSqlTemplate        = `SELECT * from mo_catalog.mo_intra_system_change_propagation_log`
	CDCSelectMOAsyncIndexLogByTableSqlTemplate = `SELECT drop_at from mo_catalog.mo_intra_system_change_propagation_log WHERE ` +
=======
	CDCDeleteMOIntraSystemChangePropagationLogSqlTemplate = `DELETE FROM mo_catalog.mo_intra_system_change_propagation_log WHERE ` +
		`drop_at < '%s'`
	CDCSelectMOIntraSystemChangePropagationLogSqlTemplate        = `SELECT * from mo_catalog.mo_intra_system_change_propagation_log`
	CDCSelectMOIntraSystemChangePropagationLogByTableSqlTemplate = `SELECT drop_at from mo_catalog.mo_intra_system_change_propagation_log WHERE ` +
>>>>>>> 368188d9
		`account_id = %d ` +
		`AND table_id = %d ` +
		`AND job_name = '%s'`
	CDCGetTableIDTemplate = "SELECT " +
		"rel_id, " +
		"reldatabase_id " +
		"FROM `mo_catalog`.`mo_tables` " +
		"WHERE " +
		" account_id = %d " +
		" AND reldatabase = '%s' " +
		" AND relname = '%s' "
)

const (
	CDCInsertTaskSqlTemplate_Idx                    = 0
	CDCGetTaskSqlTemplate_Idx                       = 1
	CDCShowTaskSqlTemplate_Idx                      = 2
	CDCGetTaskIdSqlTemplate_Idx                     = 3
	CDCDeleteTaskSqlTemplate_Idx                    = 4
	CDCUpdateTaskStateSQL_Idx                       = 5
	CDCUpdateTaskStateAndErrMsgSQL_Idx              = 6
	CDCInsertWatermarkSqlTemplate_Idx               = 7
	CDCGetWatermarkSqlTemplate_Idx                  = 8
	CDCGetTableWatermarkSQL_Idx                     = 9
	CDCUpdateWatermarkSQL_Idx                       = 10
	CDCUpdateWatermarkErrMsgSQL_Idx                 = 11
	CDCDeleteWatermarkSqlTemplate_Idx               = 12
	CDCDeleteWatermarkByTableSqlTemplate_Idx        = 13
	CDCGetDataKeySQL_Idx                            = 14
	CDCCollectTableInfoSqlTemplate_Idx              = 15
	CDCGetWatermarkWhereSqlTemplate_Idx             = 16
	CDCOnDuplicateUpdateWatermarkTemplate_Idx       = 17
	CDCOnDuplicateUpdateWatermarkErrMsgTemplate_Idx = 18

	CDCInsertMOIntraSystemChangePropagationLogSqlTemplate_Idx        = 19
	CDCUpdateMOIntraSystemChangePropagationLogSqlTemplate_Idx        = 20
	CDCUpdateMOIntraSystemChangePropagationLogDropAtSqlTemplate_Idx  = 21
	CDCDeleteMOIntraSystemChangePropagationLogSqlTemplate_Idx        = 22
	CDCSelectMOIntraSystemChangePropagationLogSqlTemplate_Idx        = 23
	CDCSelectMOIntraSystemChangePropagationLogByTableSqlTemplate_Idx = 24

	CDCGetTableIDTemplate_Idx = 25

	CDCSqlTemplateCount = 26
)

var CDCSQLTemplates = [CDCSqlTemplateCount]struct {
	SQL         string
	OutputAttrs []string
}{
	CDCInsertTaskSqlTemplate_Idx: {
		SQL: CDCInsertTaskSqlTemplate,
	},
	CDCGetTaskSqlTemplate_Idx: {
		SQL: CDCGetTaskSqlTemplate,
		OutputAttrs: []string{
			"sink_uri",
			"sink_type",
			"sink_password",
			"tables",
			"filters",
			"start_ts",
			"end_ts",
			"no_full",
			"additional_config",
		},
	},
	CDCShowTaskSqlTemplate_Idx: {
		SQL: CDCShowCdcTaskSqlTemplate,
		OutputAttrs: []string{
			"task_id",
			"task_name",
			"source_uri",
			"sink_uri",
			"state",
			"err_msg",
		},
	},
	CDCGetTaskIdSqlTemplate_Idx: {
		SQL:         CDCGetCdcTaskIdSqlTemplate,
		OutputAttrs: []string{"task_id"},
	},
	CDCDeleteTaskSqlTemplate_Idx: {
		SQL: CDCDeleteTaskSqlTemplate,
	},
	CDCUpdateTaskStateSQL_Idx: {
		SQL: CDCUpdateTaskStateSqlTemplate,
	},
	CDCUpdateTaskStateAndErrMsgSQL_Idx: {
		SQL: CDCUpdateTaskStateAndErrMsgSqlTemplate,
	},
	CDCInsertWatermarkSqlTemplate_Idx: {
		SQL: CDCInsertWatermarkSqlTemplate,
	},
	CDCGetWatermarkSqlTemplate_Idx: {
		SQL: CDCGetWatermarkSqlTemplate,
		OutputAttrs: []string{
			"db_name",
			"table_name",
			"watermark",
			"err_msg",
		},
	},
	CDCGetTableWatermarkSQL_Idx: {
		SQL: CDCGetTableWatermarkSqlTemplate,
		OutputAttrs: []string{
			"watermark",
		},
	},
	CDCUpdateWatermarkSQL_Idx: {
		SQL: CDCUpdateWatermarkSqlTemplate,
	},
	CDCUpdateWatermarkErrMsgSQL_Idx: {
		SQL: CDCUpdateWatermarkErrMsgSqlTemplate,
	},
	CDCDeleteWatermarkSqlTemplate_Idx: {
		SQL: CDCDeleteWatermarkSqlTemplate,
	},
	CDCDeleteWatermarkByTableSqlTemplate_Idx: {
		SQL: CDCDeleteWatermarkByTableSqlTemplate,
	},
	CDCGetDataKeySQL_Idx: {
		SQL:         CDCGetDataKeySqlTemplate,
		OutputAttrs: []string{"encrypted_key"},
	},
	CDCCollectTableInfoSqlTemplate_Idx: {
		SQL: CDCCollectTableInfoSqlTemplate,
		OutputAttrs: []string{
			"rel_id",
			"relname",
			"reldatabase_id",
			"reldatabase",
			"rel_createsql",
			"account_id",
		},
	},

	CDCInsertMOIntraSystemChangePropagationLogSqlTemplate_Idx: {
		SQL: CDCInsertMOIntraSystemChangePropagationLogSqlTemplate,
	},
	CDCUpdateMOIntraSystemChangePropagationLogSqlTemplate_Idx: {
		SQL: CDCUpdateMOIntraSystemChangePropagationLogSqlTemplate,
	},
	CDCUpdateMOIntraSystemChangePropagationLogDropAtSqlTemplate_Idx: {
		SQL: CDCUpdateMOIntraSystemChangePropagationLogDropAtSqlTemplate,
	},
	CDCDeleteMOIntraSystemChangePropagationLogSqlTemplate_Idx: {
		SQL: CDCDeleteMOIntraSystemChangePropagationLogSqlTemplate,
	},
	CDCSelectMOIntraSystemChangePropagationLogSqlTemplate_Idx: {
		SQL: CDCSelectMOIntraSystemChangePropagationLogSqlTemplate,
		OutputAttrs: []string{
			"account_id",
			"table_id",
			"db_id",
			"job_name",
			"job_type",
			"column_names",
			"last_sync_txn_ts",
			"err_code",
			"error_msg",
			"info",
			"drop_at",
			"consumer_config",
		},
	},
	CDCSelectMOIntraSystemChangePropagationLogByTableSqlTemplate_Idx: {
		SQL: CDCSelectMOIntraSystemChangePropagationLogByTableSqlTemplate,
		OutputAttrs: []string{
			"drop_at",
		},
	},
	CDCGetWatermarkWhereSqlTemplate_Idx: {
		SQL: CDCGetWatermarkWhereSqlTemplate,
	},
	CDCOnDuplicateUpdateWatermarkTemplate_Idx: {
		SQL: CDCOnDuplicateUpdateWatermarkTemplate,
	},
	CDCOnDuplicateUpdateWatermarkErrMsgTemplate_Idx: {
		SQL: CDCOnDuplicateUpdateWatermarkErrMsgTemplate,
	},
	CDCGetTableIDTemplate_Idx: {
		SQL: CDCGetTableIDTemplate,
		OutputAttrs: []string{
			"rel_id",
			"reldatabase_id",
		},
	},
}

type cdcSQLBuilder struct{}

// ------------------------------------------------------------------------------------------------
// Task SQL
// ------------------------------------------------------------------------------------------------
func (b cdcSQLBuilder) InsertTaskSQL(
	accountId uint64,
	taskId string,
	taskName string,
	sourceUri string,
	sourcePwd string,
	sinkUri string,
	sinkTyp string,
	sinkPwd string,
	sinkCaPath string,
	sinkCertPath string,
	sinkKeyPath string,
	tables string,
	filters string,
	opfilters string,
	sourceState string,
	sinkState string,
	startTs string,
	endTs string,
	configFile string,
	taskCreateTime time.Time,
	state string,
	checkpoint uint64,
	noFull bool,
	incrConfig string,
	additionalConfigStr string,
) string {
	return fmt.Sprintf(
		CDCSQLTemplates[CDCInsertTaskSqlTemplate_Idx].SQL,
		accountId,
		taskId,
		taskName,
		sourceUri,
		sourcePwd,
		sinkUri,
		sinkTyp,
		sinkPwd,
		sinkCaPath,
		sinkCertPath,
		sinkKeyPath,
		tables,
		filters,
		opfilters,
		sourceState,
		sinkState,
		startTs,
		endTs,
		configFile,
		taskCreateTime.Format(time.DateTime),
		state,
		checkpoint,
		checkpoint,
		noFull,
		incrConfig,
		additionalConfigStr,
	)
}

func (b cdcSQLBuilder) GetTaskSQL(
	accountId uint64,
	taskId string,
) string {
	return fmt.Sprintf(
		CDCSQLTemplates[CDCGetTaskSqlTemplate_Idx].SQL,
		accountId,
		taskId,
	)
}

func (b cdcSQLBuilder) ShowTaskSQL(
	accountId uint64,
	showAll bool,
	taskName string,
) string {
	sql := fmt.Sprintf(
		CDCSQLTemplates[CDCShowTaskSqlTemplate_Idx].SQL,
		accountId,
	)
	if !showAll {
		sql += fmt.Sprintf(
			` AND task_name = '%s'`,
			taskName,
		)
	}
	return sql
}

func (b cdcSQLBuilder) DeleteTaskSQL(
	accountId uint64,
	taskName string,
) string {
	sql := fmt.Sprintf(
		CDCSQLTemplates[CDCDeleteTaskSqlTemplate_Idx].SQL,
		accountId,
	)
	if taskName != "" {
		sql += fmt.Sprintf(
			` AND task_name = '%s'`,
			taskName,
		)
	}
	return sql
}

func (b cdcSQLBuilder) UpdateTaskStateSQL(
	accountId uint64,
	taskName string,
) string {
	sql := fmt.Sprintf(
		CDCSQLTemplates[CDCUpdateTaskStateSQL_Idx].SQL,
		accountId,
	)
	if taskName != "" {
		sql += fmt.Sprintf(
			` AND task_name = '%s'`,
			taskName,
		)
	}
	return sql
}

func (b cdcSQLBuilder) UpdateTaskStateAndErrMsgSQL(
	accountId uint64,
	taskId string,
	state string,
	errMsg string,
) string {
	return fmt.Sprintf(
		CDCSQLTemplates[CDCUpdateTaskStateAndErrMsgSQL_Idx].SQL,
		state,
		errMsg,
		accountId,
		taskId,
	)
}

func (b cdcSQLBuilder) GetTaskIdSQL(
	accountId uint64,
	taskName string,
) string {
	sql := fmt.Sprintf(
		CDCSQLTemplates[CDCGetTaskIdSqlTemplate_Idx].SQL,
		accountId,
	)
	if taskName != "" {
		sql += fmt.Sprintf(
			` AND task_name = '%s'`,
			taskName,
		)
	}
	return sql
}

// ------------------------------------------------------------------------------------------------
// Watermark SQL
// ------------------------------------------------------------------------------------------------
func (b cdcSQLBuilder) InsertWatermarkSQL(
	accountId uint64,
	taskId string,
	dbName string,
	tableName string,
	watermark string,
) string {
	values := fmt.Sprintf(
		"(%d, '%s', '%s', '%s', '%s', '%s')",
		accountId,
		taskId,
		dbName,
		tableName,
		watermark,
		"",
	)
	return fmt.Sprintf(
		CDCSQLTemplates[CDCInsertWatermarkSqlTemplate_Idx].SQL,
		values,
	)
}

func (b cdcSQLBuilder) InsertWatermarkWithValuesSQL(
	values string,
) string {
	return fmt.Sprintf(
		CDCSQLTemplates[CDCInsertWatermarkSqlTemplate_Idx].SQL,
		values,
	)
}

func (b cdcSQLBuilder) DeleteWatermarkSQL(
	accountId uint64,
	taskId string,
) string {
	return fmt.Sprintf(
		CDCSQLTemplates[CDCDeleteWatermarkSqlTemplate_Idx].SQL,
		accountId,
		taskId,
	)
}

func (b cdcSQLBuilder) GetWatermarkSQL(
	accountId uint64,
	taskId string,
) string {
	return fmt.Sprintf(
		CDCSQLTemplates[CDCGetWatermarkSqlTemplate_Idx].SQL,
		accountId,
		taskId,
	)
}

func (b cdcSQLBuilder) GetWatermarkWhereSQL(
	projectionStr string,
	whereStr string,
) string {
	return fmt.Sprintf(
		CDCSQLTemplates[CDCGetWatermarkWhereSqlTemplate_Idx].SQL,
		projectionStr,
		whereStr,
	)
}

func (b cdcSQLBuilder) GetTableWatermarkSQL(
	accountId uint64,
	taskId string,
	dbName string,
	tableName string,
) string {
	return fmt.Sprintf(
		CDCSQLTemplates[CDCGetTableWatermarkSQL_Idx].SQL,
		accountId,
		taskId,
		dbName,
		tableName,
	)
}

func (b cdcSQLBuilder) GetDataKeySQL(
	accountId uint64,
	keyId string,
) string {
	return fmt.Sprintf(
		CDCSQLTemplates[CDCGetDataKeySQL_Idx].SQL,
		accountId,
		keyId,
	)
}

func (b cdcSQLBuilder) UpdateWatermarkErrMsgSQL(
	accountId uint64,
	taskId string,
	dbName string,
	tableName string,
	errMsg string,
) string {
	return fmt.Sprintf(
		CDCSQLTemplates[CDCUpdateWatermarkErrMsgSQL_Idx].SQL,
		errMsg,
		accountId,
		taskId,
		dbName,
		tableName,
	)
}

func (b cdcSQLBuilder) DeleteWatermarkByTableSQL(
	accountId uint64,
	taskId string,
	dbName string,
	tableName string,
) string {
	return fmt.Sprintf(
		CDCSQLTemplates[CDCDeleteWatermarkByTableSqlTemplate_Idx].SQL,
		accountId,
		taskId,
		dbName,
		tableName,
	)
}

func (b cdcSQLBuilder) UpdateWatermarkSQL(
	accountId uint64,
	taskId string,
	dbName string,
	tableName string,
	watermark string,
) string {
	return fmt.Sprintf(
		CDCSQLTemplates[CDCUpdateWatermarkSQL_Idx].SQL,
		watermark,
		accountId,
		taskId,
		dbName,
		tableName,
	)
}

func (b cdcSQLBuilder) OnDuplicateUpdateWatermarkSQL(
	values string,
) string {
	return fmt.Sprintf(
		CDCSQLTemplates[CDCOnDuplicateUpdateWatermarkTemplate_Idx].SQL,
		values,
	)
}

func (b cdcSQLBuilder) OnDuplicateUpdateWatermarkErrMsgSQL(
	values string,
) string {
	return fmt.Sprintf(
		CDCSQLTemplates[CDCOnDuplicateUpdateWatermarkErrMsgTemplate_Idx].SQL,
		values,
	)
}

// ------------------------------------------------------------------------------------------------
// Async Index Log SQL
// ------------------------------------------------------------------------------------------------

func (b cdcSQLBuilder) IntraSystemChangePropagationLogInsertSQL(
	accountID uint32,
	tableID uint64,
	jobName string,
	jobType int,
	columnNames string,
	info string,
	consumerConfig string,
) string {
	return fmt.Sprintf(
		CDCSQLTemplates[CDCInsertMOIntraSystemChangePropagationLogSqlTemplate_Idx].SQL,
		accountID,
		tableID,
		jobName,
		jobType,
		columnNames,
		types.TS{}.ToString(),
		0,
		"",
		info,
		consumerConfig,
	)
}

func (b cdcSQLBuilder) IntraSystemChangePropagationLogUpdateResultSQL(
	accountID uint32,
	tableID uint64,
	indexName string,
	newWatermark types.TS,
	errorCode int,
	errorMsg string,
) string {
	return fmt.Sprintf(
		CDCSQLTemplates[CDCUpdateMOIntraSystemChangePropagationLogSqlTemplate_Idx].SQL,
		errorCode,
		errorMsg,
		newWatermark.ToString(),
		accountID,
		tableID,
		indexName,
	)
}

func (b cdcSQLBuilder) IntraSystemChangePropagationLogUpdateDropAtSQL(
	accountID uint32,
	tableID uint64,
	indexName string,
) string {
	return fmt.Sprintf(
		CDCSQLTemplates[CDCUpdateMOIntraSystemChangePropagationLogDropAtSqlTemplate_Idx].SQL,
		accountID,
		tableID,
		indexName,
	)
}

func (b cdcSQLBuilder) IntraSystemChangePropagationLogGCSQL(t time.Time) string {
	return fmt.Sprintf(
		CDCSQLTemplates[CDCDeleteMOIntraSystemChangePropagationLogSqlTemplate_Idx].SQL,
		t.Format(time.DateTime),
	)
}

func (b cdcSQLBuilder) IntraSystemChangePropagationLogSelectSQL() string {
	return CDCSQLTemplates[CDCSelectMOIntraSystemChangePropagationLogSqlTemplate_Idx].SQL
}

func (b cdcSQLBuilder) IntraSystemChangePropagationLogSelectByTableSQL(
	accountID uint32,
	tableID uint64,
	indexName string,
) string {
	return fmt.Sprintf(
		CDCSQLTemplates[CDCSelectMOIntraSystemChangePropagationLogByTableSqlTemplate_Idx].SQL,
		accountID,
		tableID,
		indexName,
	)
}

// ------------------------------------------------------------------------------------------------
// Table Info SQL
// ------------------------------------------------------------------------------------------------
func (b cdcSQLBuilder) CollectTableInfoSQL(accountIDs string, dbNames string, tableNames string) string {
	return fmt.Sprintf(
		CDCSQLTemplates[CDCCollectTableInfoSqlTemplate_Idx].SQL,
		accountIDs,
		func() string {
			if dbNames == "*" {
				return ""
			}
			return " AND reldatabase IN (" + dbNames + ") "
		}(),
		func() string {
			if tableNames == "*" {
				return ""
			}
			return " AND relname IN (" + tableNames + ") "
		}(),
		catalog.SystemOrdinaryRel,
		AddSingleQuotesJoin(catalog.SystemDatabases),
	)
}

func (b cdcSQLBuilder) GetTableIDSQL(
	accountID uint32,
	dbName string,
	tableName string,
) string {
	return fmt.Sprintf(
		CDCSQLTemplates[CDCGetTableIDTemplate_Idx].SQL,
		accountID,
		dbName,
		tableName,
	)
}<|MERGE_RESOLUTION|>--- conflicted
+++ resolved
@@ -213,11 +213,7 @@
 		"%s" +
 		" AND relkind = '%s' " +
 		" AND reldatabase NOT IN (%s)"
-<<<<<<< HEAD
-	CDCInsertMOAsyncIndexLogSqlTemplate = `REPLACE INTO mo_catalog.mo_intra_system_change_propagation_log (` +
-=======
 	CDCInsertMOIntraSystemChangePropagationLogSqlTemplate = `REPLACE INTO mo_catalog.mo_intra_system_change_propagation_log (` +
->>>>>>> 368188d9
 		`account_id,` +
 		`table_id,` +
 		`job_name,` +
@@ -242,11 +238,7 @@
 		`'%s',` + // consumer_config
 		`null` + // drop_at
 		`)`
-<<<<<<< HEAD
-	CDCUpdateMOAsyncIndexLogSqlTemplate = `UPDATE mo_catalog.mo_intra_system_change_propagation_log SET ` +
-=======
 	CDCUpdateMOIntraSystemChangePropagationLogSqlTemplate = `UPDATE mo_catalog.mo_intra_system_change_propagation_log SET ` +
->>>>>>> 368188d9
 		`err_code = %d,` +
 		`error_msg = '%s',` +
 		`last_sync_txn_ts = '%s'` +
@@ -254,27 +246,16 @@
 		` account_id = %d ` +
 		`AND table_id = %d ` +
 		`AND job_name = '%s'`
-<<<<<<< HEAD
-	CDCUpdateMOAsyncIndexLogDropAtSqlTemplate = `UPDATE mo_catalog.mo_intra_system_change_propagation_log SET ` +
-=======
 	CDCUpdateMOIntraSystemChangePropagationLogDropAtSqlTemplate = `UPDATE mo_catalog.mo_intra_system_change_propagation_log SET ` +
->>>>>>> 368188d9
 		`drop_at = now()` +
 		`WHERE` +
 		` account_id = %d ` +
 		`AND table_id = %d ` +
 		`AND job_name = '%s'`
-<<<<<<< HEAD
-	CDCDeleteMOAsyncIndexLogSqlTemplate = `DELETE FROM mo_catalog.mo_intra_system_change_propagation_log WHERE ` +
-		`drop_at < '%s'`
-	CDCSelectMOAsyncIndexLogSqlTemplate        = `SELECT * from mo_catalog.mo_intra_system_change_propagation_log`
-	CDCSelectMOAsyncIndexLogByTableSqlTemplate = `SELECT drop_at from mo_catalog.mo_intra_system_change_propagation_log WHERE ` +
-=======
 	CDCDeleteMOIntraSystemChangePropagationLogSqlTemplate = `DELETE FROM mo_catalog.mo_intra_system_change_propagation_log WHERE ` +
 		`drop_at < '%s'`
 	CDCSelectMOIntraSystemChangePropagationLogSqlTemplate        = `SELECT * from mo_catalog.mo_intra_system_change_propagation_log`
 	CDCSelectMOIntraSystemChangePropagationLogByTableSqlTemplate = `SELECT drop_at from mo_catalog.mo_intra_system_change_propagation_log WHERE ` +
->>>>>>> 368188d9
 		`account_id = %d ` +
 		`AND table_id = %d ` +
 		`AND job_name = '%s'`
