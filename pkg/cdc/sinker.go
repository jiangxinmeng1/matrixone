// Copyright 2024 Matrix Origin
//
// Licensed under the Apache License, Version 2.0 (the "License");
// you may not use this file except in compliance with the License.
// You may obtain a copy of the License at
//
//      http://www.apache.org/licenses/LICENSE-2.0
//
// Unless required by applicable law or agreed to in writing, software
// distributed under the License is distributed on an "AS IS" BASIS,
// WITHOUT WARRANTIES OR CONDITIONS OF ANY KIND, either express or implied.
// See the License for the specific language governing permissions and
// limitations under the License.

package cdc

import (
	"bytes"
	"context"
	"database/sql"
	"fmt"
	"go.uber.org/zap"
	"strings"
	"sync/atomic"
	"time"

	"github.com/matrixorigin/matrixone/pkg/catalog"
	"github.com/matrixorigin/matrixone/pkg/common/moerr"
	"github.com/matrixorigin/matrixone/pkg/common/mpool"
	"github.com/matrixorigin/matrixone/pkg/container/batch"
	"github.com/matrixorigin/matrixone/pkg/container/types"
	"github.com/matrixorigin/matrixone/pkg/logutil"
	"github.com/matrixorigin/matrixone/pkg/objectio"
	"github.com/matrixorigin/matrixone/pkg/pb/plan"
	v2 "github.com/matrixorigin/matrixone/pkg/util/metric/v2"
	"github.com/matrixorigin/mysql"
)

const (
	// sqlBufReserved leave 5 bytes for mysql driver
	sqlBufReserved         = 5
	sqlPrintLen            = 200
	fakeSql                = "fakeSql"
	createTable            = "create table"
	createTableIfNotExists = "create table if not exists"
)

var (
	begin    = []byte("begin")
	commit   = []byte("commit")
	rollback = []byte("rollback")
	dummy    = []byte("")
)

var NewSinker = func(
	cnUUID string,
	sinkUri UriInfo,
	dbTblInfo *DbTableInfo,
	watermarkUpdater IWatermarkUpdater,
	tableDef *plan.TableDef,
	retryTimes int,
	retryDuration time.Duration,
	ar *ActiveRoutine,
	maxSqlLength uint64,
	sendSqlTimeout string,
) (Sinker, error) {
	//TODO: remove console
	if sinkUri.SinkTyp == CDCSinkType_Console {
		return NewConsoleSinker(dbTblInfo, watermarkUpdater), nil
	}

<<<<<<< HEAD
	if sinkUri.SinkTyp == CDCSinkType_HnswSync {
		return NewHnswSyncSinker(cnUUID, sinkUri, dbTblInfo, watermarkUpdater, tableDef, retryTimes, retryDuration, ar, maxSqlLength, sendSqlTimeout)
	}

	sink, err := NewMysqlSink(sinkUri.User, sinkUri.Password, sinkUri.Ip, sinkUri.Port, retryTimes, retryDuration, sendSqlTimeout)
	if err != nil {
=======
	var (
		err  error
		sink Sink

		doRecord bool
	)

	if tableDef != nil {
		doRecord, _ = objectio.CDCRecordTxnInjected(tableDef.DbName, tableDef.Name)
	}

	if sink, err = NewMysqlSink(
		sinkUri.User, sinkUri.Password, sinkUri.Ip, sinkUri.Port,
		retryTimes, retryDuration, sendSqlTimeout, doRecord); err != nil {
>>>>>>> 25554fb5
		return nil, err
	}

	ctx := context.Background()
	padding := strings.Repeat(" ", sqlBufReserved)
	// create db
	_ = sink.Send(ctx, ar, []byte(padding+fmt.Sprintf("CREATE DATABASE IF NOT EXISTS `%s`", dbTblInfo.SinkDbName)), false)
	// use db
	_ = sink.Send(ctx, ar, []byte(padding+fmt.Sprintf("use `%s`", dbTblInfo.SinkDbName)), false)
	// create table
	createSql := strings.TrimSpace(dbTblInfo.SourceCreateSql)
	if len(createSql) < len(createTableIfNotExists) || !strings.EqualFold(createSql[:len(createTableIfNotExists)], createTableIfNotExists) {
		createSql = createTableIfNotExists + createSql[len(createTable):]
	}
	createSql = strings.ReplaceAll(createSql, dbTblInfo.SourceDbName, dbTblInfo.SinkDbName)
	createSql = strings.ReplaceAll(createSql, dbTblInfo.SourceTblName, dbTblInfo.SinkTblName)
	_ = sink.Send(ctx, ar, []byte(padding+createSql), false)

	return NewMysqlSinker(sink, dbTblInfo, watermarkUpdater, tableDef, ar, maxSqlLength, sinkUri.SinkTyp == CDCSinkType_MO), nil
}

var _ Sinker = new(consoleSinker)

type consoleSinker struct {
	dbTblInfo        *DbTableInfo
	watermarkUpdater IWatermarkUpdater
}

func NewConsoleSinker(
	dbTblInfo *DbTableInfo,
	watermarkUpdater IWatermarkUpdater,
) Sinker {
	return &consoleSinker{
		dbTblInfo:        dbTblInfo,
		watermarkUpdater: watermarkUpdater,
	}
}

func (s *consoleSinker) Run(_ context.Context, _ *ActiveRoutine) {}

func (s *consoleSinker) Sink(ctx context.Context, data *DecoderOutput) {
	logutil.Info("====console sinker====")

	logutil.Infof("output type %s", data.outputTyp)
	switch data.outputTyp {
	case OutputTypeSnapshot:
		if data.checkpointBat != nil && data.checkpointBat.RowCount() > 0 {
			//FIXME: only test here
			logutil.Info("checkpoint")
			//logutil.Info(data.checkpointBat.String())
		}
	case OutputTypeTail:
		if data.insertAtmBatch != nil && data.insertAtmBatch.Rows.Len() > 0 {
			//FIXME: only test here
			wantedColCnt := len(data.insertAtmBatch.Batches[0].Vecs) - 2
			row := make([]any, wantedColCnt)
			wantedColIndice := make([]int, wantedColCnt)
			for i := 0; i < wantedColCnt; i++ {
				wantedColIndice[i] = i
			}

			iter := data.insertAtmBatch.GetRowIterator()
			for iter.Next() {
				_ = iter.Row(ctx, row)
				logutil.Infof("insert %v", row)
			}
			iter.Close()
		}
	}
}

func (s *consoleSinker) SendBegin() {}

func (s *consoleSinker) SendCommit() {}

func (s *consoleSinker) SendRollback() {}

func (s *consoleSinker) SendDummy() {}

func (s *consoleSinker) Error() error {
	return nil
}

func (s *consoleSinker) ClearError() {}

func (s *consoleSinker) Reset() {}

func (s *consoleSinker) Close() {}

var _ Sinker = new(mysqlSinker)

type mysqlSinker struct {
	mysql            Sink
	dbTblInfo        *DbTableInfo
	watermarkUpdater IWatermarkUpdater
	ar               *ActiveRoutine

	// buf of sql statement
	sqlBufs      [2][]byte
	curBufIdx    int
	sqlBuf       []byte
	sqlBufSendCh chan []byte

	// prefix of sql statement, e.g. `insert into xx values ...`
	insertPrefix []byte
	deletePrefix []byte
	// prefix of sql statement with ts, e.g. `/* [fromTs, toTs) */ insert into xx values ...`
	tsInsertPrefix []byte
	tsDeletePrefix []byte
	// suffix of sql statement, e.g. `;` or `);`
	insertSuffix []byte
	deleteSuffix []byte

	// buf of row data from batch, e.g. values part of insert statement `insert into xx values (a),(b),(c)`
	// or `where ... in ... ` part of delete statement `delete from xx where pk in ((a),(b),(c))`
	rowBuf []byte
	// prefix of row buffer, e.g. `(`
	insertRowPrefix []byte
	deleteRowPrefix []byte
	// separator of col buffer, e.g. `,` or `and`
	insertColSeparator []byte
	deleteColSeparator []byte
	// suffix of row buffer, e.g. `)`
	insertRowSuffix []byte
	deleteRowSuffix []byte
	// separator of row buffer, e.g. `,` or `or`
	insertRowSeparator []byte
	deleteRowSeparator []byte

	// only contains user defined column types, no mo meta cols
	insertTypes []*types.Type
	// only contains pk columns
	deleteTypes []*types.Type
	// used for delete multi-col pk
	pkColNames []string

	// for collect row data, allocate only once
	insertRow []any
	deleteRow []any

	// insert or delete of last record, used for combine inserts and deletes
	preRowType RowType
	// the length of all completed sql statement in sqlBuf
	preSqlBufLen int

	err  atomic.Value
	isMO bool
}

var NewMysqlSinker = func(
	mysql Sink,
	dbTblInfo *DbTableInfo,
	watermarkUpdater IWatermarkUpdater,
	tableDef *plan.TableDef,
	ar *ActiveRoutine,
	maxSqlLength uint64,
	isMO bool,
) Sinker {
	s := &mysqlSinker{
		mysql:            mysql,
		dbTblInfo:        dbTblInfo,
		watermarkUpdater: watermarkUpdater,
		ar:               ar,
	}
	var maxAllowedPacket uint64
	_ = mysql.(*mysqlSink).conn.QueryRow("SELECT @@max_allowed_packet").Scan(&maxAllowedPacket)
	maxAllowedPacket = min(maxAllowedPacket, maxSqlLength)
	logutil.Infof("cdc mysqlSinker(%v) maxAllowedPacket = %d", s.dbTblInfo, maxAllowedPacket)

	// sqlBuf
	s.sqlBufs[0] = make([]byte, sqlBufReserved, maxAllowedPacket)
	s.sqlBufs[1] = make([]byte, sqlBufReserved, maxAllowedPacket)
	s.curBufIdx = 0
	s.sqlBuf = s.sqlBufs[s.curBufIdx]
	s.sqlBufSendCh = make(chan []byte)

	s.rowBuf = make([]byte, 0, 1024)

	// prefix and suffix
	s.insertPrefix = []byte(fmt.Sprintf("REPLACE INTO `%s`.`%s` VALUES ", s.dbTblInfo.SinkDbName, s.dbTblInfo.SinkTblName))
	s.insertSuffix = []byte(";")
	s.insertRowPrefix = []byte("(")
	s.insertColSeparator = []byte(",")
	s.insertRowSuffix = []byte(")")
	s.insertRowSeparator = []byte(",")
	if isMO && len(tableDef.Pkey.Names) > 1 {
		//                                     deleteRowSeparator
		//      |<- deletePrefix  ->| 			       v
		// e.g. delete from t1 where pk1=a1 and pk2=a2 or pk1=b1 and pk2=b2 or pk1=c1 and pk2=c2 ...;
		//                                   ^
		//                            deleteColSeparator
		s.deletePrefix = []byte(fmt.Sprintf("DELETE FROM `%s`.`%s` WHERE ", s.dbTblInfo.SinkDbName, s.dbTblInfo.SinkTblName))
		s.deleteSuffix = []byte(";")
		s.deleteRowPrefix = []byte("")
		s.deleteColSeparator = []byte(" and ")
		s.deleteRowSuffix = []byte("")
		s.deleteRowSeparator = []byte(" or ")
	} else {
		//                                     	    deleteRowSeparator
		//      | <-------- deletePrefix --------> |       v
		// e.g. delete from t1 where (pk1, pk2) in ((a1,a2),(b1,b2),(c1,c2) ...);
		//                                             ^
		//                                      deleteColSeparator
		s.deletePrefix = []byte(fmt.Sprintf("DELETE FROM `%s`.`%s` WHERE %s IN (", s.dbTblInfo.SinkDbName, s.dbTblInfo.SinkTblName, genPrimaryKeyStr(tableDef)))
		s.deleteSuffix = []byte(");")
		s.deleteRowPrefix = []byte("(")
		s.deleteColSeparator = []byte(",")
		s.deleteRowSuffix = []byte(")")
		s.deleteRowSeparator = []byte(",")
	}
	s.tsInsertPrefix = make([]byte, 0, 1024)
	s.tsDeletePrefix = make([]byte, 0, 1024)

	// types
	for _, col := range tableDef.Cols {
		// skip internal columns
		if _, ok := catalog.InternalColumns[col.Name]; ok {
			continue
		}

		s.insertTypes = append(s.insertTypes, &types.Type{
			Oid:   types.T(col.Typ.Id),
			Width: col.Typ.Width,
			Scale: col.Typ.Scale,
		})
	}
	for _, name := range tableDef.Pkey.Names {
		s.pkColNames = append(s.pkColNames, name)
		col := tableDef.Cols[tableDef.Name2ColIndex[name]]
		s.deleteTypes = append(s.deleteTypes, &types.Type{
			Oid:   types.T(col.Typ.Id),
			Width: col.Typ.Width,
			Scale: col.Typ.Scale,
		})
	}

	// rows
	s.insertRow = make([]any, len(s.insertTypes))
	s.deleteRow = make([]any, 1)

	// pre
	s.preRowType = NoOp
	s.preSqlBufLen = sqlBufReserved

	// reset err
	s.ClearError()

	s.isMO = isMO
	return s
}

func (s *mysqlSinker) Run(ctx context.Context, ar *ActiveRoutine) {
	logutil.Infof("cdc mysqlSinker(%v).Run: start", s.dbTblInfo)
	defer func() {
		logutil.Infof("cdc mysqlSinker(%v).Run: end", s.dbTblInfo)
	}()

	for sqlBuffer := range s.sqlBufSendCh {
		// have error, skip
		if s.Error() != nil {
			continue
		}

		if bytes.Equal(sqlBuffer, dummy) {
			// dummy sql, do nothing
		} else if bytes.Equal(sqlBuffer, begin) {
			if err := s.mysql.SendBegin(ctx); err != nil {
				logutil.Errorf("cdc mysqlSinker(%v) SendBegin, err: %v", s.dbTblInfo, err)
				// record error
				s.SetError(err)
			}
		} else if bytes.Equal(sqlBuffer, commit) {
			if err := s.mysql.SendCommit(ctx); err != nil {
				logutil.Errorf("cdc mysqlSinker(%v) SendCommit, err: %v", s.dbTblInfo, err)
				// record error
				s.SetError(err)
			}
		} else if bytes.Equal(sqlBuffer, rollback) {
			if err := s.mysql.SendRollback(ctx); err != nil {
				logutil.Errorf("cdc mysqlSinker(%v) SendRollback, err: %v", s.dbTblInfo, err)
				// record error
				s.SetError(err)
			}
		} else {
			if err := s.mysql.Send(ctx, ar, sqlBuffer, true); err != nil {
				logutil.Errorf("cdc mysqlSinker(%v) send sql failed, err: %v, sql: %s", s.dbTblInfo, err, sqlBuffer[sqlBufReserved:])
				// record error
				s.SetError(err)
			}
		}
	}
}

func (s *mysqlSinker) Sink(ctx context.Context, data *DecoderOutput) {
	watermark := s.watermarkUpdater.GetFromMem(s.dbTblInfo.SourceDbName, s.dbTblInfo.SourceTblName)
	if data.toTs.LE(&watermark) {
		logutil.Errorf("cdc mysqlSinker(%v): unexpected watermark: %s, current watermark: %s",
			s.dbTblInfo, data.toTs.ToString(), watermark.ToString())
		return
	}

	if data.noMoreData {
		// complete sql statement
		if s.isNonEmptyInsertStmt() {
			s.sqlBuf = appendBytes(s.sqlBuf, s.insertSuffix)
			s.preSqlBufLen = len(s.sqlBuf)
		}
		if s.isNonEmptyDeleteStmt() {
			s.sqlBuf = appendBytes(s.sqlBuf, s.deleteSuffix)
			s.preSqlBufLen = len(s.sqlBuf)
		}

		// output the left sql
		if s.preSqlBufLen > sqlBufReserved {
			s.sqlBufSendCh <- s.sqlBuf[:s.preSqlBufLen]
			s.curBufIdx ^= 1
			s.sqlBuf = s.sqlBufs[s.curBufIdx]
		}

		// reset status
		s.preSqlBufLen = sqlBufReserved
		s.sqlBuf = s.sqlBuf[:s.preSqlBufLen]
		s.preRowType = NoOp
		return
	}

	start := time.Now()
	defer func() {
		v2.CdcSinkDurationHistogram.Observe(time.Since(start).Seconds())
	}()

	tsPrefix := fmt.Sprintf("/* [%s, %s) */", data.fromTs.ToString(), data.toTs.ToString())
	s.tsInsertPrefix = s.tsInsertPrefix[:0]
	s.tsInsertPrefix = append(s.tsInsertPrefix, []byte(tsPrefix)...)
	s.tsInsertPrefix = append(s.tsInsertPrefix, s.insertPrefix...)
	s.tsDeletePrefix = s.tsDeletePrefix[:0]
	s.tsDeletePrefix = append(s.tsDeletePrefix, []byte(tsPrefix)...)
	s.tsDeletePrefix = append(s.tsDeletePrefix, s.deletePrefix...)

	if data.outputTyp == OutputTypeSnapshot {
		s.sinkSnapshot(ctx, data.checkpointBat)
	} else if data.outputTyp == OutputTypeTail {
		s.sinkTail(ctx, data.insertAtmBatch, data.deleteAtmBatch)
	}
}

func (s *mysqlSinker) SendBegin() {
	s.sqlBufSendCh <- begin
}

func (s *mysqlSinker) SendCommit() {
	s.sqlBufSendCh <- commit
}

func (s *mysqlSinker) SendRollback() {
	s.sqlBufSendCh <- rollback
}

func (s *mysqlSinker) SendDummy() {
	s.sqlBufSendCh <- dummy
}

func (s *mysqlSinker) Error() error {
	if ptr := s.err.Load(); ptr != nil {
		errPtr := ptr.(*error)
		if moErr, ok := (*errPtr).(*moerr.Error); !ok {
			return moerr.ConvertGoError(context.Background(), *errPtr)
		} else {
			if moErr == nil {
				return nil
			}
			return moErr
		}
	}
	return nil
}

func (s *mysqlSinker) SetError(err error) {
	s.err.Store(&err)
}

func (s *mysqlSinker) ClearError() {
	var err *moerr.Error
	s.SetError(err)
}

func (s *mysqlSinker) Reset() {
	s.sqlBufs[0] = s.sqlBufs[0][:sqlBufReserved]
	s.sqlBufs[1] = s.sqlBufs[1][:sqlBufReserved]
	s.curBufIdx = 0
	s.sqlBuf = s.sqlBufs[s.curBufIdx]
	s.preRowType = NoOp
	s.preSqlBufLen = sqlBufReserved
	s.ClearError()
}

func (s *mysqlSinker) Close() {
	// stop Run goroutine
	close(s.sqlBufSendCh)
	s.mysql.Close()
	s.sqlBufs[0] = nil
	s.sqlBufs[1] = nil
	s.sqlBuf = nil
	s.rowBuf = nil
	s.insertPrefix = nil
	s.deletePrefix = nil
	s.tsInsertPrefix = nil
	s.tsDeletePrefix = nil
	s.insertTypes = nil
	s.deleteTypes = nil
	s.insertRow = nil
	s.deleteRow = nil
}

func (s *mysqlSinker) sinkSnapshot(ctx context.Context, bat *batch.Batch) {
	var err error

	// if last row is not insert row, means this is the first snapshot batch
	if s.preRowType != InsertRow {
		s.sqlBuf = append(s.sqlBuf[:sqlBufReserved], s.tsInsertPrefix...)
		s.preRowType = InsertRow
	}

	for i := 0; i < batchRowCount(bat); i++ {
		// step1: get row from the batch
		if err = extractRowFromEveryVector(ctx, bat, i, s.insertRow); err != nil {
			s.SetError(err)
			return
		}

		// step2: transform rows into sql parts
		if err = s.getInsertRowBuf(ctx); err != nil {
			s.SetError(err)
			return
		}

		// step3: append to sqlBuf, send sql if sqlBuf is full
		if err = s.appendSqlBuf(InsertRow); err != nil {
			s.SetError(err)
			return
		}
	}
}

// insertBatch and deleteBatch is sorted by ts
// for the same ts, delete first, then insert
func (s *mysqlSinker) sinkTail(ctx context.Context, insertBatch, deleteBatch *AtomicBatch) {
	var err error

	insertIter := insertBatch.GetRowIterator().(*atomicBatchRowIter)
	deleteIter := deleteBatch.GetRowIterator().(*atomicBatchRowIter)
	defer func() {
		insertIter.Close()
		deleteIter.Close()
	}()

	// output sql until one iterator reach the end
	insertIterHasNext, deleteIterHasNext := insertIter.Next(), deleteIter.Next()
	for insertIterHasNext && deleteIterHasNext {
		insertItem, deleteItem := insertIter.Item(), deleteIter.Item()
		// compare ts, ignore pk
		if insertItem.Ts.LT(&deleteItem.Ts) {
			if err = s.sinkInsert(ctx, insertIter); err != nil {
				s.SetError(err)
				return
			}
			// get next item
			insertIterHasNext = insertIter.Next()
		} else {
			if err = s.sinkDelete(ctx, deleteIter); err != nil {
				s.SetError(err)
				return
			}
			// get next item
			deleteIterHasNext = deleteIter.Next()
		}
	}

	// output the rest of insert iterator
	for insertIterHasNext {
		if err = s.sinkInsert(ctx, insertIter); err != nil {
			s.SetError(err)
			return
		}
		// get next item
		insertIterHasNext = insertIter.Next()
	}

	// output the rest of delete iterator
	for deleteIterHasNext {
		if err = s.sinkDelete(ctx, deleteIter); err != nil {
			s.SetError(err)
			return
		}
		// get next item
		deleteIterHasNext = deleteIter.Next()
	}
	s.tryFlushSqlBuf()
}

func (s *mysqlSinker) sinkInsert(ctx context.Context, insertIter *atomicBatchRowIter) (err error) {
	// if last row is not insert row, need complete the last sql first
	if s.preRowType != InsertRow {
		if s.isNonEmptyDeleteStmt() {
			s.sqlBuf = appendBytes(s.sqlBuf, s.deleteSuffix)
			s.preSqlBufLen = len(s.sqlBuf)
		}
		s.sqlBuf = append(s.sqlBuf[:s.preSqlBufLen], s.tsInsertPrefix...)
		s.preRowType = InsertRow
	}

	// step1: get row from the batch
	if err = insertIter.Row(ctx, s.insertRow); err != nil {
		return
	}

	// step2: transform rows into sql parts
	if err = s.getInsertRowBuf(ctx); err != nil {
		return
	}

	// step3: append to sqlBuf
	if err = s.appendSqlBuf(InsertRow); err != nil {
		return
	}

	return
}

func (s *mysqlSinker) sinkDelete(ctx context.Context, deleteIter *atomicBatchRowIter) (err error) {
	// if last row is not insert row, need complete the last sql first
	if s.preRowType != DeleteRow {
		if s.isNonEmptyInsertStmt() {
			s.sqlBuf = appendBytes(s.sqlBuf, s.insertSuffix)
			s.preSqlBufLen = len(s.sqlBuf)
		}
		s.sqlBuf = append(s.sqlBuf[:s.preSqlBufLen], s.tsDeletePrefix...)
		s.preRowType = DeleteRow
	}

	// step1: get row from the batch
	if err = deleteIter.Row(ctx, s.deleteRow); err != nil {
		return
	}

	// step2: transform rows into sql parts
	if err = s.getDeleteRowBuf(ctx); err != nil {
		return
	}

	// step3: append to sqlBuf
	if err = s.appendSqlBuf(DeleteRow); err != nil {
		return
	}

	return
}

func (s *mysqlSinker) tryFlushSqlBuf() (err error) {
	if s.isNonEmptyInsertStmt() {
		s.sqlBuf = appendBytes(s.sqlBuf, s.insertSuffix)
		s.preSqlBufLen = len(s.sqlBuf)
	}
	if s.isNonEmptyDeleteStmt() {
		s.sqlBuf = appendBytes(s.sqlBuf, s.deleteSuffix)
		s.preSqlBufLen = len(s.sqlBuf)
	}
	// send it to downstream
	s.sqlBufSendCh <- s.sqlBuf[:s.preSqlBufLen]
	s.curBufIdx ^= 1
	s.sqlBuf = s.sqlBufs[s.curBufIdx]

	s.preSqlBufLen = sqlBufReserved
	s.sqlBuf = s.sqlBuf[:s.preSqlBufLen]
	s.preRowType = NoOp
	return
}

// appendSqlBuf appends rowBuf to sqlBuf if not exceed its cap
// otherwise, send sql to downstream first, then reset sqlBuf and append
func (s *mysqlSinker) appendSqlBuf(rowType RowType) (err error) {
	suffixLen := len(s.insertSuffix)
	if rowType == DeleteRow {
		suffixLen = len(s.deleteSuffix)
	}

	// if s.sqlBuf has no enough space
	if len(s.sqlBuf)+len(s.rowBuf)+suffixLen > cap(s.sqlBuf) {
		// complete sql statement
		if s.isNonEmptyInsertStmt() {
			s.sqlBuf = appendBytes(s.sqlBuf, s.insertSuffix)
			s.preSqlBufLen = len(s.sqlBuf)
		}
		if s.isNonEmptyDeleteStmt() {
			s.sqlBuf = appendBytes(s.sqlBuf, s.deleteSuffix)
			s.preSqlBufLen = len(s.sqlBuf)
		}

		// send it to downstream
		s.sqlBufSendCh <- s.sqlBuf[:s.preSqlBufLen]
		s.curBufIdx ^= 1
		s.sqlBuf = s.sqlBufs[s.curBufIdx]

		// reset s.sqlBuf
		s.preSqlBufLen = sqlBufReserved
		if rowType == InsertRow {
			s.sqlBuf = append(s.sqlBuf[:s.preSqlBufLen], s.tsInsertPrefix...)
		} else {
			s.sqlBuf = append(s.sqlBuf[:s.preSqlBufLen], s.tsDeletePrefix...)
		}
	}

	// append bytes
	if s.isNonEmptyInsertStmt() {
		s.sqlBuf = appendBytes(s.sqlBuf, s.insertRowSeparator)
	}
	if s.isNonEmptyDeleteStmt() {
		s.sqlBuf = appendBytes(s.sqlBuf, s.deleteRowSeparator)
	}
	s.sqlBuf = append(s.sqlBuf, s.rowBuf...)
	return
}

func (s *mysqlSinker) isNonEmptyDeleteStmt() bool {
	return s.preRowType == DeleteRow && len(s.sqlBuf)-s.preSqlBufLen > len(s.tsDeletePrefix)
}

func (s *mysqlSinker) isNonEmptyInsertStmt() bool {
	return s.preRowType == InsertRow && len(s.sqlBuf)-s.preSqlBufLen > len(s.tsInsertPrefix)
}

// getInsertRowBuf convert insert row to string
func (s *mysqlSinker) getInsertRowBuf(ctx context.Context) (err error) {
	s.rowBuf = appendBytes(s.rowBuf[:0], s.insertRowPrefix)
	for i := 0; i < len(s.insertRow); i++ {
		if i != 0 {
			s.rowBuf = appendBytes(s.rowBuf, s.insertColSeparator)
		}
		//transform column into text values
		if s.rowBuf, err = convertColIntoSql(ctx, s.insertRow[i], s.insertTypes[i], s.rowBuf); err != nil {
			return
		}
	}
	s.rowBuf = appendBytes(s.rowBuf, s.insertRowSuffix)
	return
}

var unpackWithSchema = types.UnpackWithSchema

// getDeleteRowBuf convert delete row to string
func (s *mysqlSinker) getDeleteRowBuf(ctx context.Context) (err error) {
	s.rowBuf = appendBytes(s.rowBuf[:0], s.deleteRowPrefix)

	if len(s.deleteTypes) == 1 {
		// single column pk
		// transform column into text values
		if s.rowBuf, err = convertColIntoSql(ctx, s.deleteRow[0], s.deleteTypes[0], s.rowBuf); err != nil {
			return
		}
	} else {
		// composite pk
		var pkTuple types.Tuple
		if pkTuple, _, err = unpackWithSchema(s.deleteRow[0].([]byte)); err != nil {
			return
		}
		for i, pkEle := range pkTuple {
			if i > 0 {
				s.rowBuf = appendBytes(s.rowBuf, s.deleteColSeparator)
			}
			//transform column into text values
			if s.isMO {
				s.rowBuf = appendBytes(s.rowBuf, []byte(s.pkColNames[i]+"="))
			}
			if s.rowBuf, err = convertColIntoSql(ctx, pkEle, s.deleteTypes[i], s.rowBuf); err != nil {
				return
			}
		}
	}

	s.rowBuf = appendBytes(s.rowBuf, s.deleteRowSuffix)
	return
}

var _ Sink = new(mysqlSink)

type mysqlSink struct {
	conn           *sql.DB
	tx             *sql.Tx
	user, password string
	ip             string
	port           int

	retryTimes    int
	retryDuration time.Duration
	timeout       string

	debugTxnRecorder struct {
		doRecord bool
		txnSQL   []string
		sqlBytes int
	}
}

var NewMysqlSink = func(
	user, password string,
	ip string, port int,
	retryTimes int,
	retryDuration time.Duration,
	timeout string,
	doRecord bool,
) (Sink, error) {
	ret := &mysqlSink{
		user:          user,
		password:      password,
		ip:            ip,
		port:          port,
		retryTimes:    retryTimes,
		retryDuration: retryDuration,
		timeout:       timeout,
	}

	ret.debugTxnRecorder.doRecord = doRecord

	err := ret.connect()
	return ret, err
}

func (s *mysqlSink) recordTxnSQL(sqlBuf []byte) {
	if !s.debugTxnRecorder.doRecord {
		return
	}

	s.debugTxnRecorder.sqlBytes += len(sqlBuf)
	s.debugTxnRecorder.txnSQL = append(
		s.debugTxnRecorder.txnSQL, string(sqlBuf[sqlBufReserved:]))
}

func (s *mysqlSink) infoRecordedTxnSQLs(err error) {
	if !s.debugTxnRecorder.doRecord {
		return
	}

	if len(s.debugTxnRecorder.txnSQL) == 0 {
		return
	}

	if s.debugTxnRecorder.sqlBytes <= mpool.MB {
		buf := bytes.Buffer{}
		for _, sqlStr := range s.debugTxnRecorder.txnSQL {
			buf.WriteString(sqlStr)
			buf.WriteString("; ")
		}

		logutil.Info("CDC-RECORDED-TXN",
			zap.Error(err),
			zap.String("details", buf.String()))
	}

	s.resetRecordedTxn()
}

func (s *mysqlSink) resetRecordedTxn() {
	if !s.debugTxnRecorder.doRecord {
		return
	}
	s.debugTxnRecorder.sqlBytes = 0
	s.debugTxnRecorder.txnSQL = s.debugTxnRecorder.txnSQL[:0]
}

// Send must leave 5 bytes at the head of sqlBuf
func (s *mysqlSink) Send(ctx context.Context, ar *ActiveRoutine, sqlBuf []byte, needRetry bool) error {
	reuseQueryArg := sql.NamedArg{
		Name:  mysql.ReuseQueryBuf,
		Value: sqlBuf,
	}

	s.recordTxnSQL(sqlBuf)

	f := func() (err error) {
		if s.tx != nil {
			_, err = s.tx.Exec(fakeSql, reuseQueryArg)
		} else {
			_, err = s.conn.Exec(fakeSql, reuseQueryArg)
		}

		if err != nil {

			s.infoRecordedTxnSQLs(err)

			logutil.Errorf("cdc mysqlSink Send failed, err: %v, sql: %s", err, sqlBuf[sqlBufReserved:min(len(sqlBuf), sqlPrintLen)])
			//logutil.Errorf("cdc mysqlSink Send failed, err: %v, sql: %s", err, sqlBuf[sqlBufReserved:])
		}
		//logutil.Infof("cdc mysqlSink Send success, sql: %s", sqlBuf[sqlBufReserved:])
		return
	}

	if !needRetry {
		return f()
	}
	return s.retry(ctx, ar, f)
}

func (s *mysqlSink) SendBegin(ctx context.Context) (err error) {
	s.resetRecordedTxn()
	s.tx, err = s.conn.BeginTx(ctx, nil)
	return err
}

func (s *mysqlSink) SendCommit(_ context.Context) error {
	s.resetRecordedTxn()
	defer func() {
		s.tx = nil
	}()
	return s.tx.Commit()
}

func (s *mysqlSink) SendRollback(_ context.Context) error {
	s.resetRecordedTxn()
	defer func() {
		s.tx = nil
	}()
	return s.tx.Rollback()
}

func (s *mysqlSink) Close() {
	if s.conn != nil {
		_ = s.conn.Close()
		s.conn = nil
	}

	s.debugTxnRecorder.txnSQL = nil
}

func (s *mysqlSink) connect() (err error) {
	s.conn, err = OpenDbConn(s.user, s.password, s.ip, s.port, s.timeout)
	return err
}

func (s *mysqlSink) retry(ctx context.Context, ar *ActiveRoutine, fn func() error) (err error) {
	needRetry := func(retry int, startTime time.Time) bool {
		// retryTimes == -1 means retry forever
		// do not exceed retryTimes and retryDuration
		return (s.retryTimes == -1 || retry < s.retryTimes) && time.Since(startTime) < s.retryDuration
	}
	for retry, startTime := 0, time.Now(); needRetry(retry, startTime); retry++ {
		select {
		case <-ctx.Done():
			return
		case <-ar.Pause:
			return
		case <-ar.Cancel:
			return
		default:
		}

		start := time.Now()
		err = fn()
		v2.CdcSendSqlDurationHistogram.Observe(time.Since(start).Seconds())

		// return if success
		if err == nil {
			return
		}

		logutil.Errorf("cdc mysqlSink retry failed, err: %v", err)
		v2.CdcMysqlSinkErrorCounter.Inc()
		time.Sleep(time.Second)
	}
	return moerr.NewInternalError(ctx, "cdc mysqlSink retry exceed retryTimes or retryDuration")
}

//type matrixoneSink struct {
//}
//
//func (*matrixoneSink) Send(ctx context.Context, data *DecoderOutput) error {
//	return nil
//}

func genPrimaryKeyStr(tableDef *plan.TableDef) string {
	buf := strings.Builder{}
	buf.WriteByte('(')
	for i, pkName := range tableDef.Pkey.Names {
		if i > 0 {
			buf.WriteByte(',')
		}
		buf.WriteString(pkName)
	}
	buf.WriteByte(')')
	return buf.String()
}<|MERGE_RESOLUTION|>--- conflicted
+++ resolved
@@ -19,10 +19,11 @@
 	"context"
 	"database/sql"
 	"fmt"
-	"go.uber.org/zap"
 	"strings"
 	"sync/atomic"
 	"time"
+
+	"go.uber.org/zap"
 
 	"github.com/matrixorigin/matrixone/pkg/catalog"
 	"github.com/matrixorigin/matrixone/pkg/common/moerr"
@@ -69,14 +70,10 @@
 		return NewConsoleSinker(dbTblInfo, watermarkUpdater), nil
 	}
 
-<<<<<<< HEAD
 	if sinkUri.SinkTyp == CDCSinkType_HnswSync {
 		return NewHnswSyncSinker(cnUUID, sinkUri, dbTblInfo, watermarkUpdater, tableDef, retryTimes, retryDuration, ar, maxSqlLength, sendSqlTimeout)
 	}
 
-	sink, err := NewMysqlSink(sinkUri.User, sinkUri.Password, sinkUri.Ip, sinkUri.Port, retryTimes, retryDuration, sendSqlTimeout)
-	if err != nil {
-=======
 	var (
 		err  error
 		sink Sink
@@ -91,7 +88,6 @@
 	if sink, err = NewMysqlSink(
 		sinkUri.User, sinkUri.Password, sinkUri.Ip, sinkUri.Port,
 		retryTimes, retryDuration, sendSqlTimeout, doRecord); err != nil {
->>>>>>> 25554fb5
 		return nil, err
 	}
 
