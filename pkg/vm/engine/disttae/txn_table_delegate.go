--- conflicted
+++ resolved
@@ -133,15 +133,9 @@
 	return tbl, nil
 }
 
-<<<<<<< HEAD
-func (tbl *txnTableDelegate) CollectChanges(ctx context.Context, from, to types.TS, skipDeletes bool, mp *mpool.MPool) (engine.ChangesHandle, error) {
-	if tbl.partition.is {
-		return tbl.partition.tbl.CollectChanges(ctx, from, to, skipDeletes, mp)
-=======
-func (tbl *txnTableDelegate) CollectChanges(ctx context.Context, from, to types.TS, mp *mpool.MPool) (engine.ChangesHandle, error) {
+func (tbl *txnTableDelegate) CollectChanges(ctx context.Context, from, to types.TS,skipDeletes bool, mp *mpool.MPool) (engine.ChangesHandle, error) {
 	if tbl.combined.is {
 		return tbl.combined.tbl.CollectChanges(ctx, from, to, mp)
->>>>>>> 83ec7b7e
 	}
 
 	return tbl.origin.CollectChanges(ctx, from, to, skipDeletes, mp)
