--- conflicted
+++ resolved
@@ -350,13 +350,9 @@
 	switch entry.EntryType {
 	case api.Entry_Insert:
 		if IsBlkTable(entry.TableName) {
-<<<<<<< HEAD
-			p.HandleMetadataInsert(ctx, entry.Bat)
+			p.HandleMetadataInsert(ctx, fs, entry.Bat)
 		} else if IsSegTable(entry.TableName) {
 			p.HandleObject(ctx, entry.Bat)
-=======
-			p.HandleMetadataInsert(ctx, fs, entry.Bat)
->>>>>>> f7034a31
 		} else {
 			p.HandleRowsInsert(ctx, entry.Bat, primarySeqnum, packer)
 		}
