// Copyright 2022 Matrix Origin
//
// Licensed under the Apache License, Version 2.0 (the "License");
// you may not use this file except in compliance with the License.
// You may obtain a copy of the License at
//
//      http://www.apache.org/licenses/LICENSE-2.0
//
// Unless required by applicable law or agreed to in writing, software
// distributed under the License is distributed on an "AS IS" BASIS,
// WITHOUT WARRANTIES OR CONDITIONS OF ANY KIND, either express or implied.
// See the License for the specific language governing permissions and
// limitations under the License.

package disttae

import (
	"context"
	"fmt"
	"github.com/matrixorigin/matrixone/pkg/logutil"
	"strconv"
	"time"

	"github.com/matrixorigin/matrixone/pkg/catalog"
	"github.com/matrixorigin/matrixone/pkg/common/moerr"
	"github.com/matrixorigin/matrixone/pkg/container/batch"
	"github.com/matrixorigin/matrixone/pkg/container/types"
	"github.com/matrixorigin/matrixone/pkg/container/vector"
	"github.com/matrixorigin/matrixone/pkg/objectio"
	"github.com/matrixorigin/matrixone/pkg/pb/api"
	"github.com/matrixorigin/matrixone/pkg/pb/plan"
	"github.com/matrixorigin/matrixone/pkg/pb/timestamp"
	"github.com/matrixorigin/matrixone/pkg/sql/colexec"
	"github.com/matrixorigin/matrixone/pkg/sql/colexec/deletion"
	plan2 "github.com/matrixorigin/matrixone/pkg/sql/plan"
	"github.com/matrixorigin/matrixone/pkg/txn/storage/memorystorage/memorytable"
	"github.com/matrixorigin/matrixone/pkg/util/errutil"
	"github.com/matrixorigin/matrixone/pkg/vm/engine"
	"github.com/matrixorigin/matrixone/pkg/vm/engine/disttae/logtailreplay"
	"github.com/matrixorigin/matrixone/pkg/vm/engine/tae/blockio"
	"github.com/matrixorigin/matrixone/pkg/vm/engine/tae/common"
	"github.com/matrixorigin/matrixone/pkg/vm/engine/tae/index"
	"github.com/matrixorigin/matrixone/pkg/vm/process"
)

var _ engine.Relation = new(txnTable)

func (tbl *txnTable) Stats(ctx context.Context, expr *plan.Expr, statsInfoMap any) (*plan.Stats, error) {
	if !plan2.NeedStats(tbl.getTableDef()) {
		return plan2.DefaultStats(), nil
	}
	s, ok := statsInfoMap.(*plan2.StatsInfoMap)
	if !ok {
		return plan2.DefaultStats(), nil
	}
	if len(tbl.blockInfos) == 0 || !tbl.blockInfosUpdated {
		err := tbl.updateBlockInfos(ctx, expr)
		if err != nil {
			return plan2.DefaultStats(), err
		}
	}
	if len(tbl.blockInfos) > 0 {
		return CalcStats(ctx, tbl.blockInfos, expr, tbl.getTableDef(), tbl.db.txn.proc, tbl.getCbName(), s)
	} else {
		// no meta means not flushed yet, very small table
		return plan2.DefaultStats(), nil
	}
}

func (tbl *txnTable) Rows(ctx context.Context) (rows int64, err error) {
	writes := make([]Entry, 0, len(tbl.db.txn.writes))
	tbl.db.txn.Lock()
	for _, entry := range tbl.db.txn.writes {
		if entry.databaseId != tbl.db.databaseId {
			continue
		}
		if entry.tableId != tbl.tableId {
			continue
		}
		writes = append(writes, entry)
	}
	tbl.db.txn.Unlock()

	deletes := make(map[types.Rowid]struct{})
	for _, entry := range writes {
		if entry.typ == INSERT {
			rows = rows + int64(entry.bat.Length())
		} else {
			if entry.bat.GetVector(0).GetType().Oid == types.T_Rowid {
				/*
					CASE:
					create table t1(a int);
					begin;
					truncate t1; //txnDatabase.Truncate will DELETE mo_tables
					show tables; // t1 must be shown
				*/
				if entry.databaseId == catalog.MO_CATALOG_ID &&
					entry.tableId == catalog.MO_TABLES_ID &&
					entry.truncate {
					continue
				}
				vs := vector.MustFixedCol[types.Rowid](entry.bat.GetVector(0))
				for _, v := range vs {
					deletes[v] = struct{}{}
				}
			}
		}
	}

	ts := types.TimestampToTS(tbl.db.txn.meta.SnapshotTS)
	parts, err := tbl.getParts(ctx)
	if err != nil {
		return 0, err
	}
	for _, part := range parts {
		iter := part.NewRowsIter(ts, nil, false)
		for iter.Next() {
			entry := iter.Entry()
			if _, ok := deletes[entry.RowID]; ok {
				continue
			}
			rows++
		}
		iter.Close()
	}

	if len(tbl.blockInfos) > 0 {
		for _, blks := range tbl.blockInfos {
			for _, blk := range blks {
				rows += int64(blk.MetaLocation().Rows())
			}
		}
	}

	return rows, nil
}

func (tbl *txnTable) MaxAndMinValues(ctx context.Context) ([][2]any, []uint8, error) {
	if len(tbl.blockInfos) == 0 {
		return nil, nil, moerr.NewInvalidInputNoCtx("table meta is nil")
	}

	cols := tbl.getTableDef().GetCols()
	dataLength := len(cols) - 1

	tableTypes := make([]uint8, dataLength)

	tableVal := make([][2]any, dataLength)
	zms := make([]objectio.ZoneMap, dataLength)

	var (
		err  error
		init bool
		meta objectio.ObjectMeta
	)
	for _, blks := range tbl.blockInfos {
		for _, blk := range blks {
			location := blk.MetaLocation()
			if objectio.IsSameObjectLocVsMeta(location, meta) {
				continue
			} else {
				if meta, err = objectio.FastLoadObjectMeta(ctx, &location, tbl.db.txn.proc.FileService); err != nil {
					return nil, nil, err
				}
			}
			if !init {
				for idx := range zms {
					zms[idx] = meta.ObjectColumnMeta(uint16(cols[idx].Seqnum)).ZoneMap()
					tableTypes[idx] = uint8(cols[idx].Typ.Id)
				}

				init = true
			} else {
				for idx := range zms {
					zm := meta.ObjectColumnMeta(uint16(cols[idx].Seqnum)).ZoneMap()
					if !zm.IsInited() {
						continue
					}
					index.UpdateZM(zms[idx], zm.GetMaxBuf())
					index.UpdateZM(zms[idx], zm.GetMinBuf())
				}
			}
		}
	}

	for idx, zm := range zms {
		tableVal[idx] = [2]any{zm.GetMin(), zm.GetMax()}
	}

	return tableVal, tableTypes, nil
}

func (tbl *txnTable) Size(ctx context.Context, name string) (int64, error) {
	// TODO
	return 0, nil
}

func (tbl *txnTable) LoadDeletesForBlock(blockID *types.Blockid, deleteBlockId map[types.Blockid][]int, deletesRowId map[types.Rowid]uint8) error {
	for _, bat := range tbl.db.txn.blockId_dn_delete_metaLoc_batch[*blockID] {
		vs := vector.MustStrCol(bat.GetVector(0))
		for _, metalLoc := range vs {
			location, err := blockio.EncodeLocationFromString(metalLoc)
			if err != nil {
				return err
			}
			s3BlockReader, err := blockio.NewObjectReader(tbl.db.txn.engine.fs, location)
			if err != nil {
				return err
			}
			rowIdBat, err := s3BlockReader.LoadColumns(tbl.db.txn.proc.Ctx, []uint16{0}, nil, location.ID(), tbl.db.txn.proc.GetMPool())
			if err != nil {
				return err
			}
			rowIds := vector.MustFixedCol[types.Rowid](rowIdBat.GetVector(0))
			for _, rowId := range rowIds {
				if deleteBlockId != nil {
					id, offset := rowId.Decode()
					deleteBlockId[id] = append(deleteBlockId[id], int(offset))
				} else if deletesRowId != nil {
					deletesRowId[rowId] = 0
				} else {
					panic("Load Block Deletes Error")
				}
			}
		}
	}
	return nil
}

func (tbl *txnTable) GetEngineType() engine.EngineType {
	return engine.Disttae
}

func (tbl *txnTable) reset(newId uint64) {
	//if the table is truncated first time, the table id is saved into the oldTableId
	if tbl.oldTableId == 0 {
		tbl.oldTableId = tbl.tableId
	}
	tbl.tableId = newId
	tbl._parts = nil
	tbl.blockInfos = nil
	tbl.modifiedBlocks = nil
	tbl.blockInfosUpdated = false
	tbl.localState = logtailreplay.NewPartitionState(true)
}

// return all unmodified blocks
func (tbl *txnTable) Ranges(ctx context.Context, expr *plan.Expr) (ranges [][]byte, err error) {
	tbl.db.txn.Lock()
	tbl.writes = tbl.writes[:0]
	tbl.writesOffset = len(tbl.db.txn.writes)

	// get all writes for this table from the current transaction
	for i, entry := range tbl.db.txn.writes {
		if entry.databaseId != tbl.db.databaseId || entry.tableId != tbl.tableId {
			continue
		}
		tbl.writes = append(tbl.writes, tbl.db.txn.writes[i])
	}
	tbl.db.txn.Unlock()

	// make sure we have the block infos snapshot
	if err = tbl.updateBlockInfos(ctx, expr); err != nil {
		return
	}

	// get the table's snapshot
	var parts []*logtailreplay.PartitionState
	if parts, err = tbl.getParts(ctx); err != nil {
		return
	}

	ranges = make([][]byte, 0, 1)
	ranges = append(ranges, []byte{})
	if len(tbl.blockInfos) == 0 {
		return
	}

	tbl.modifiedBlocks = make([][]ModifyBlockMeta, len(tbl.blockInfos))

	for _, i := range tbl.dnList {
		blocks := tbl.blockInfos[i]
		if len(blocks) == 0 {
			continue
		}
		if err = tbl.rangesOnePart(
			ctx,
			tbl.db.txn.meta.SnapshotTS,
			parts[i],
			tbl.getTableDef(),
			expr,
			blocks,
			&ranges,
			&tbl.modifiedBlocks[i],
			tbl.db.txn.proc,
		); err != nil {
			return
		}
	}

	return
}

// this function is to filter out the blocks to be read and marshal them into a byte array
func (tbl *txnTable) rangesOnePart(
	ctx context.Context,
	ts timestamp.Timestamp, // snapshot timestamp
	state *logtailreplay.PartitionState, // snapshot state of this transaction
	tableDef *plan.TableDef, // table definition (schema)
	expr *plan.Expr, // filter expression
	blocks []catalog.BlockInfo, // whole block list
	ranges *[][]byte, // output marshaled block list after filtering
	modifies *[]ModifyBlockMeta, // output modified blocks after filtering
	proc *process.Process, // process of this transaction
) (err error) {
	deletes := make(map[types.Blockid][]int)
	ids := make([]types.Blockid, len(blocks))
	appendIds := make([]types.Blockid, 0, 1)

	for i := range blocks {
		// if cn can see a appendable block, this block must contain all updates
		// in cache, no need to do merge read, BlockRead will filter out
		// invisible and deleted rows with respect to the timestamp
		if blocks[i].EntryState {
			appendIds = append(appendIds, blocks[i].BlockID)
		} else {
			if blocks[i].CommitTs.ToTimestamp().Less(ts) { // hack
				ids[i] = blocks[i].BlockID
			}
		}
	}

	// non-append -> flush-deletes -- yes
	// non-append -> raw-deletes  -- yes
	// append     -> raw-deletes -- yes
	// append     -> flush-deletes -- yes
	for _, blockID := range ids {
		ts := types.TimestampToTS(ts)
		iter := state.NewRowsIter(ts, &blockID, true)
		for iter.Next() {
			entry := iter.Entry()
			id, offset := entry.RowID.Decode()
			deletes[id] = append(deletes[id], int(offset))
		}
		iter.Close()
		// DN flush deletes rowids block
		if err = tbl.LoadDeletesForBlock(&blockID, deletes, nil); err != nil {
			return
		}
	}

	for _, entry := range tbl.writes {
		if entry.isGeneratedByTruncate() {
			continue
		}
		// rawBatch detele rowId for Dn block
		if entry.typ == DELETE && entry.fileName == "" {
			vs := vector.MustFixedCol[types.Rowid](entry.bat.GetVector(0))
			for _, v := range vs {
				id, offset := v.Decode()
				deletes[id] = append(deletes[id], int(offset))
			}
		}
	}

	// add append-block flush-deletes
	for _, blockID := range appendIds {
		// DN flush deletes rowids block
		if err = tbl.LoadDeletesForBlock(&blockID, deletes, nil); err != nil {
			return
		}
	}

	var (
		isMonoExpr     bool
		meta           objectio.ObjectMeta
		columnMap      map[int]int
		skipThisObject bool
	)

	hasDeletes := len(deletes) > 0

	// check if expr is monotonic, if not, we can skip evaluating expr for each block
	if isMonoExpr = plan2.CheckExprIsMonotonic(proc.Ctx, expr); isMonoExpr {
		columnMap, _, _, _ = plan2.GetColumnsByExpr(expr, tableDef)
	}

	errCtx := errutil.ContextWithNoReport(ctx, true)
	for _, blk := range blocks {
		need := true

		// if expr is monotonic, we need evaluating expr for each block
		if isMonoExpr {
			location := blk.MetaLocation()

			// check whether the block belongs to a new object
			// yes:
			//     1. load object meta
			//     2. eval expr on object meta
			//     3. if the expr is false, skip eval expr on the blocks of the same object
			// no:
			//     1. check whether the object is skipped
			//     2. if skipped, skip this block
			//     3. if not skipped, eval expr on the block
			if !objectio.IsSameObjectLocVsMeta(location, meta) {
				if meta, err = objectio.FastLoadObjectMeta(ctx, &location, proc.FileService); err != nil {
					return
				}
				if skipThisObject = !evalFilterExprWithZonemap(errCtx, meta, expr, columnMap, proc); skipThisObject {
					continue
				}
			}

			// eval filter expr on the block
			need = evalFilterExprWithZonemap(errCtx, meta.GetBlockMeta(uint32(location.ID())), expr, columnMap, proc)
		}

		// if the block is not needed, skip it
		if !need {
			continue
		}

		if hasDeletes {
			// check if the block has deletes
			// if any, store the block and its deletes in modifies
			if rows, ok := deletes[blk.BlockID]; ok {
				*modifies = append(*modifies, ModifyBlockMeta{blk, rows})
			} else {
				*ranges = append(*ranges, catalog.EncodeBlockInfo(blk))
			}
		} else {
			// store the block in ranges
			*ranges = append(*ranges, catalog.EncodeBlockInfo(blk))
		}
	}
	return
}

// getTableDef only return all cols and their index.
func (tbl *txnTable) getTableDef() *plan.TableDef {
	if tbl.tableDef == nil {
		var cols []*plan.ColDef
		i := int32(0)
		name2index := make(map[string]int32)
		for _, def := range tbl.defs {
			if attr, ok := def.(*engine.AttributeDef); ok {
				name2index[attr.Attr.Name] = i
				cols = append(cols, &plan.ColDef{
					Name:  attr.Attr.Name,
					ColId: attr.Attr.ID,
					Typ: &plan.Type{
						Id:       int32(attr.Attr.Type.Oid),
						Width:    attr.Attr.Type.Width,
						Scale:    attr.Attr.Type.Scale,
						AutoIncr: attr.Attr.AutoIncrement,
					},
					Primary:   attr.Attr.Primary,
					Default:   attr.Attr.Default,
					OnUpdate:  attr.Attr.OnUpdate,
					Comment:   attr.Attr.Comment,
					ClusterBy: attr.Attr.ClusterBy,
					Seqnum:    uint32(attr.Attr.Seqnum),
				})
				i++
			}
		}
		tbl.tableDef = &plan.TableDef{
			Name:          tbl.tableName,
			Cols:          cols,
			Name2ColIndex: name2index,
		}
		tbl.tableDef.Version = tbl.version
	}
	return tbl.tableDef
}

func (tbl *txnTable) TableDefs(ctx context.Context) ([]engine.TableDef, error) {
	//return tbl.defs, nil
	// I don't understand why the logic now is not to get all the tableDef. Don't understand.
	// copy from tae's logic
	defs := make([]engine.TableDef, 0, len(tbl.defs))
	defs = append(defs, &engine.VersionDef{Version: tbl.version})
	if tbl.comment != "" {
		commentDef := new(engine.CommentDef)
		commentDef.Comment = tbl.comment
		defs = append(defs, commentDef)
	}
	if tbl.partitioned > 0 || tbl.partition != "" {
		partitionDef := new(engine.PartitionDef)
		partitionDef.Partitioned = tbl.partitioned
		partitionDef.Partition = tbl.partition
		defs = append(defs, partitionDef)
	}

	if tbl.viewdef != "" {
		viewDef := new(engine.ViewDef)
		viewDef.View = tbl.viewdef
		defs = append(defs, viewDef)
	}
	if len(tbl.constraint) > 0 {
		c := &engine.ConstraintDef{}
		err := c.UnmarshalBinary(tbl.constraint)
		if err != nil {
			return nil, err
		}
		defs = append(defs, c)
	}
	for i, def := range tbl.defs {
		if attr, ok := def.(*engine.AttributeDef); ok {
			if attr.Attr.Name != catalog.Row_ID {
				defs = append(defs, tbl.defs[i])
			}
		}
	}
	pro := new(engine.PropertiesDef)
	pro.Properties = append(pro.Properties, engine.Property{
		Key:   catalog.SystemRelAttr_Kind,
		Value: string(tbl.relKind),
	})
	if tbl.createSql != "" {
		pro.Properties = append(pro.Properties, engine.Property{
			Key:   catalog.SystemRelAttr_CreateSQL,
			Value: tbl.createSql,
		})
	}
	defs = append(defs, pro)
	return defs, nil

}

func (tbl *txnTable) UpdateConstraint(ctx context.Context, c *engine.ConstraintDef) error {
	ct, err := c.MarshalBinary()
	if err != nil {
		return err
	}
	bat, err := genTableConstraintTuple(tbl.tableId, tbl.db.databaseId, tbl.tableName, tbl.db.databaseName, ct, tbl.db.txn.proc.Mp())
	if err != nil {
		return err
	}
	if err = tbl.db.txn.WriteBatch(UPDATE, catalog.MO_CATALOG_ID, catalog.MO_TABLES_ID,
		catalog.MO_CATALOG, catalog.MO_TABLES, bat, tbl.db.txn.dnStores[0], -1, false, false); err != nil {
		return err
	}
	tbl.constraint = ct
	return nil
}

func (tbl *txnTable) TableColumns(ctx context.Context) ([]*engine.Attribute, error) {
	var attrs []*engine.Attribute
	for _, def := range tbl.defs {
		if attr, ok := def.(*engine.AttributeDef); ok {
			attrs = append(attrs, &attr.Attr)
		}
	}
	return attrs, nil
}

func (tbl *txnTable) getCbName() string {
	if tbl.clusterByIdx == -1 {
		return ""
	} else {
		return tbl.tableDef.Cols[tbl.clusterByIdx].Name
	}
}

func (tbl *txnTable) GetPrimaryKeys(ctx context.Context) ([]*engine.Attribute, error) {
	attrs := make([]*engine.Attribute, 0, 1)
	for _, def := range tbl.defs {
		if attr, ok := def.(*engine.AttributeDef); ok {
			if attr.Attr.Primary {
				attrs = append(attrs, &attr.Attr)
			}
		}
	}
	return attrs, nil
}

func (tbl *txnTable) GetHideKeys(ctx context.Context) ([]*engine.Attribute, error) {
	attrs := make([]*engine.Attribute, 0, 1)
	attrs = append(attrs, &engine.Attribute{
		IsHidden: true,
		IsRowId:  true,
		Name:     catalog.Row_ID,
		Type:     types.New(types.T_Rowid, 0, 0),
		Primary:  true,
	})
	return attrs, nil
}

func (tbl *txnTable) Write(ctx context.Context, bat *batch.Batch) error {
	if bat == nil {
		return nil
	}

	// Write S3 Block
	if bat.Attrs[0] == catalog.BlockMeta_MetaLoc {
		location, err := blockio.EncodeLocationFromString(bat.Vecs[0].GetStringAt(0))
		if err != nil {
			return err
		}
		fileName := location.Name().String()
		ibat := batch.New(true, bat.Attrs)
		for j := range bat.Vecs {
			ibat.SetVector(int32(j), vector.NewVec(*bat.GetVector(int32(j)).GetType()))
		}
		if _, err := ibat.Append(ctx, tbl.db.txn.proc.Mp(), bat); err != nil {
			return err
		}
		return tbl.db.txn.WriteFile(INSERT, tbl.db.databaseId, tbl.tableId, tbl.db.databaseName, tbl.tableName, fileName, ibat, tbl.db.txn.dnStores[0])
	}
	ibat := batch.NewWithSize(len(bat.Attrs))
	ibat.SetAttributes(bat.Attrs)
	for j := range bat.Vecs {
		ibat.SetVector(int32(j), vector.NewVec(*bat.GetVector(int32(j)).GetType()))
	}
	if _, err := ibat.Append(ctx, tbl.db.txn.proc.Mp(), bat); err != nil {
		return err
	}
	if err := tbl.db.txn.WriteBatch(INSERT, tbl.db.databaseId, tbl.tableId,
		tbl.db.databaseName, tbl.tableName, ibat, tbl.db.txn.dnStores[0], tbl.primaryIdx, false, false); err != nil {
		return err
	}
	packer, put := tbl.db.txn.engine.packerPool.Get()
	defer put()
	if err := tbl.updateLocalState(ctx, INSERT, ibat, packer); err != nil {
		return err
	}
	return nil
	// return tbl.db.txn.DumpBatch(false, tbl.writesOffset)
}

func (tbl *txnTable) Update(ctx context.Context, bat *batch.Batch) error {
	return nil
}

//	blkId(string)     deltaLoc(string)                   type(int)
//
// |-----------|-----------------------------------|----------------|
// |  blk_id   |   batch.Marshal(metaLoc)          |  FlushMetaLoc  | DN Block
// |  blk_id   |   batch.Marshal(uint32 offset)    |  CNBlockOffset | CN Block
// |  blk_id   |   batch.Marshal(rowId)            |  RawRowIdBatch | DN Blcok
// |  blk_id   |   batch.Marshal(uint32 offset)    | RawBatchOffset | RawBatch (in txn workspace)
func (tbl *txnTable) EnhanceDelete(bat *batch.Batch, name string) error {
	blkId, typ_str := objectio.Str2Blockid(name[:len(name)-2]), string(name[len(name)-1])
	typ, err := strconv.ParseInt(typ_str, 10, 64)
	if err != nil {
		return err
	}
	switch typ {
	case deletion.FlushMetaLoc:
		location, err := blockio.EncodeLocationFromString(bat.Vecs[0].GetStringAt(0))
		if err != nil {
			return err
		}
		fileName := location.Name().String()
		copBat := CopyBatch(tbl.db.txn.proc.Ctx, tbl.db.txn.proc, bat)
		if err := tbl.db.txn.WriteFile(DELETE, tbl.db.databaseId, tbl.tableId,
			tbl.db.databaseName, tbl.tableName, fileName, copBat, tbl.db.txn.dnStores[0]); err != nil {
			return err
		}
		tbl.db.txn.blockId_dn_delete_metaLoc_batch[*blkId] = append(tbl.db.txn.blockId_dn_delete_metaLoc_batch[*blkId], copBat)
	case deletion.CNBlockOffset:
		vs := vector.MustFixedCol[int64](bat.GetVector(0))
		tbl.db.txn.PutCnBlockDeletes(blkId, vs)
	case deletion.RawRowIdBatch:
		tbl.writeDnPartition(tbl.db.txn.proc.Ctx, bat)
	case deletion.RawBatchOffset:
		vs := vector.MustFixedCol[int64](bat.GetVector(0))
<<<<<<< HEAD
		entry_bat := tbl.db.txn.blockId_raw_batch[blkId]
		now := time.Now()
=======
		entry_bat := tbl.db.txn.blockId_raw_batch[*blkId]
>>>>>>> 38eff6fd
		entry_bat.AntiShrink(vs)
		tbl.deleteDelay += time.Since(now)
		logutil.Infof("tbldeleteDelay : %v", tbl.deleteDelay)
		// reset rowId offset
		rowIds := vector.MustFixedCol[types.Rowid](entry_bat.GetVector(0))
		for i := range rowIds {
			(&rowIds[i]).SetRowOffset(uint32(i))
		}
	}
	return nil
}

// CN Block Compaction
func (tbl *txnTable) compaction() error {
	mp := make(map[int][]int64)
	s3writer := &colexec.S3Writer{}
	batchNums := 0
	name, err := s3writer.GenerateWriter(tbl.db.txn.proc)
	if err != nil {
		return err
	}

	var deletedIDs []*types.Blockid
	defer tbl.db.txn.deletedBlocks.removeBlockDeletedInfos(deletedIDs)
	tbl.db.txn.deletedBlocks.iter(func(id *types.Blockid, deleteOffsets []int64) bool {
		pos := tbl.db.txn.cnBlkId_Pos[*id]
		// just do compaction for current txnTable
		entry := tbl.db.txn.writes[pos.idx]
		if !(entry.databaseId == tbl.db.databaseId && entry.tableId == tbl.tableId) {
			return true
		}
		delete(tbl.db.txn.cnBlkId_Pos, *id)
		deletedIDs = append(deletedIDs, id)
		if len(deleteOffsets) == 0 {
			return true
		}
		mp[pos.idx] = append(mp[pos.idx], pos.offset)
		// start compaction
		metaLoc := tbl.db.txn.writes[pos.idx].bat.GetVector(0).GetStringAt(int(pos.offset))
		location, e := blockio.EncodeLocationFromString(metaLoc)
		if e != nil {
			err = e
			return false
		}
		s3BlockReader, e := blockio.NewObjectReader(tbl.db.txn.engine.fs, location)
		if e != nil {
			err = e
			return false
		}
		if tbl.seqnums == nil {
			n := len(tbl.tableDef.Cols) - 1
			idxs := make([]uint16, 0, n)
			typs := make([]types.Type, 0, n)
			for i := 0; i < len(tbl.tableDef.Cols)-1; i++ {
				col := tbl.tableDef.Cols[i]
				idxs = append(idxs, uint16(col.Seqnum))
				typs = append(typs, vector.ProtoTypeToType(col.Typ))
			}
			tbl.seqnums = idxs
			tbl.typs = typs
		}
		bat, e := s3BlockReader.LoadColumns(tbl.db.txn.proc.Ctx, tbl.seqnums, tbl.typs, location.ID(), tbl.db.txn.proc.GetMPool())
		if e != nil {
			err = e
			return false
		}
		bat.SetZs(bat.GetVector(0).Length(), tbl.db.txn.proc.GetMPool())
		now := time.Now()
		bat.AntiShrink(deleteOffsets)
		tbl.deleteDelay += time.Since(now)
		logutil.Infof("tbldeleteDelay : %v", tbl.deleteDelay)
		if bat.Length() == 0 {
			return true
		}
		// ToDo: Optimize this logic, we need to control blocks num in one file
		// and make sure one block has as close as possible to 8192 rows
		// if the batch is little we should not flush, improve this in next pr.
		s3writer.WriteBlock(bat)
		batchNums++
		return true
	})
	if err != nil {
		return err
	}

	if batchNums > 0 {
		metaLocs, err := s3writer.WriteEndBlocks(tbl.db.txn.proc)
		if err != nil {
			return err
		}
		new_bat := batch.New(false, []string{catalog.BlockMeta_MetaLoc})
		new_bat.SetVector(0, vector.NewVec(types.T_text.ToType()))
		for _, metaLoc := range metaLocs {
			vector.AppendBytes(new_bat.GetVector(0), []byte(metaLoc), false, tbl.db.txn.proc.GetMPool())
		}
		new_bat.SetZs(len(metaLocs), tbl.db.txn.proc.GetMPool())
		err = tbl.db.txn.WriteFile(INSERT, tbl.db.databaseId, tbl.tableId, tbl.db.databaseName, tbl.tableName, name.String(), new_bat, tbl.db.txn.dnStores[0])
		if err != nil {
			return err
		}
	}
	remove_batch := make(map[*batch.Batch]bool)
	// delete old block info
	for idx, offsets := range mp {
		bat := tbl.db.txn.writes[idx].bat
		now := time.Now()
		bat.AntiShrink(offsets)
		tbl.deleteDelay += time.Since(now)
		logutil.Infof("tbldeleteDelay : %v", tbl.deleteDelay)
		// update txn.cnBlkId_Pos
		tbl.db.txn.updatePosForCNBlock(bat.GetVector(0), idx)
		if bat.Length() == 0 {
			remove_batch[bat] = true
		}
	}
	for i := 0; i < len(tbl.db.txn.writes); i++ {
		if remove_batch[tbl.db.txn.writes[i].bat] {
			// DON'T MODIFY THE IDX OF AN ENTRY IN LOG
			// THIS IS VERY IMPORTANT FOR CN BLOCK COMPACTION
			// maybe this will cause that the log imcrements unlimitly.
			// tbl.db.txn.writes = append(tbl.db.txn.writes[:i], tbl.db.txn.writes[i+1:]...)
			// i--
			tbl.db.txn.writes[i].bat.Clean(tbl.db.txn.proc.GetMPool())
			tbl.db.txn.writes[i].bat = nil
		}
	}
	return nil
}

func (tbl *txnTable) Delete(ctx context.Context, bat *batch.Batch, name string) error {
	if bat == nil {
		// ToDo:
		// start to do compaction for cn blocks
		// there are three strageties:
		// 1.do compaction at deletion operator
		// 2.do compaction here
		// 3.do compaction when read
		// choose which one at last depends on next pr
		// we use 2 now.
		return tbl.compaction()
	}
	// remoteDelete
	if name != catalog.Row_ID {
		return tbl.EnhanceDelete(bat, name)
	}
	bat.SetAttributes([]string{catalog.Row_ID})

	packer, put := tbl.db.txn.engine.packerPool.Get()
	defer put()
	if err := tbl.updateLocalState(ctx, DELETE, bat, packer); err != nil {
		return err
	}
	bat = tbl.db.txn.deleteBatch(bat, tbl.db.databaseId, tbl.tableId)
	if bat.Length() == 0 {
		return nil
	}
	return tbl.writeDnPartition(ctx, bat)
}

func CopyBatch(ctx context.Context, proc *process.Process, bat *batch.Batch) *batch.Batch {
	ibat := batch.New(true, bat.Attrs)
	for i := 0; i < len(ibat.Attrs); i++ {
		ibat.SetVector(int32(i), vector.NewVec(*bat.GetVector(int32(i)).GetType()))
	}
	ibat.Append(ctx, proc.GetMPool(), bat)
	return ibat
}

func (tbl *txnTable) writeDnPartition(ctx context.Context, bat *batch.Batch) error {
	ibat := CopyBatch(ctx, tbl.db.txn.proc, bat)
	if err := tbl.db.txn.WriteBatch(DELETE, tbl.db.databaseId, tbl.tableId,
		tbl.db.databaseName, tbl.tableName, ibat, tbl.db.txn.dnStores[0], tbl.primaryIdx, false, false); err != nil {
		return err
	}
	return nil
}

func (tbl *txnTable) AddTableDef(ctx context.Context, def engine.TableDef) error {
	return nil
}

func (tbl *txnTable) DelTableDef(ctx context.Context, def engine.TableDef) error {
	return nil
}

func (tbl *txnTable) GetTableID(ctx context.Context) uint64 {
	return tbl.tableId
}

func (tbl *txnTable) NewReader(ctx context.Context, num int, expr *plan.Expr, ranges [][]byte) ([]engine.Reader, error) {
	if len(ranges) == 0 {
		return tbl.newMergeReader(ctx, num, expr)
	}
	if len(ranges) == 1 && engine.IsMemtable(ranges[0]) {
		return tbl.newMergeReader(ctx, num, expr)
	}
	if len(ranges) > 1 && engine.IsMemtable(ranges[0]) {
		rds := make([]engine.Reader, num)
		mrds := make([]mergeReader, num)
		rds0, err := tbl.newMergeReader(ctx, num, expr)
		if err != nil {
			return nil, err
		}
		for i := range rds0 {
			mrds[i].rds = append(mrds[i].rds, rds0[i])
		}
		rds0, err = tbl.newBlockReader(ctx, num, expr, ranges[1:])
		if err != nil {
			return nil, err
		}
		for i := range rds0 {
			mrds[i].rds = append(mrds[i].rds, rds0[i])
		}
		for i := range rds {
			rds[i] = &mrds[i]
		}
		return rds, nil
	}
	return tbl.newBlockReader(ctx, num, expr, ranges)
}

func (tbl *txnTable) newMergeReader(ctx context.Context, num int,
	expr *plan.Expr) ([]engine.Reader, error) {

	var encodedPrimaryKey []byte
	if tbl.primaryIdx >= 0 && expr != nil {
		pkColumn := tbl.tableDef.Cols[tbl.primaryIdx]
		ok, v := getPkValueByExpr(expr, pkColumn.Name, types.T(pkColumn.Typ.Id))
		if ok {
			packer, put := tbl.db.txn.engine.packerPool.Get()
			defer put()
			encodedPrimaryKey = logtailreplay.EncodePrimaryKey(v, packer)
		}
	}

	rds := make([]engine.Reader, num)
	mrds := make([]mergeReader, num)
	for _, i := range tbl.dnList {
		var blks []ModifyBlockMeta

		if len(tbl.blockInfos) > 0 {
			blks = tbl.modifiedBlocks[i]
		}
		rds0, err := tbl.newReader(
			ctx,
			i,
			num,
			encodedPrimaryKey,
			blks,
			tbl.writes,
		)
		if err != nil {
			return nil, err
		}
		mrds[i].rds = append(mrds[i].rds, rds0...)
	}

	for i := range rds {
		rds[i] = &mrds[i]
	}

	return rds, nil
}

func (tbl *txnTable) newBlockReader(ctx context.Context, num int, expr *plan.Expr, ranges [][]byte) ([]engine.Reader, error) {
	rds := make([]engine.Reader, num)
	blks := make([]*catalog.BlockInfo, len(ranges))
	for i := range ranges {
		blks[i] = catalog.DecodeBlockInfo(ranges[i])
	}
	ts := tbl.db.txn.meta.SnapshotTS
	tableDef := tbl.getTableDef()

	if len(ranges) < num || len(ranges) == 1 {
		for i := range ranges {
			rds[i] = &blockReader{
				fs:            tbl.db.txn.engine.fs,
				tableDef:      tableDef,
				primarySeqnum: tbl.primarySeqnum,
				expr:          expr,
				ts:            ts,
				ctx:           ctx,
				blks:          []*catalog.BlockInfo{blks[i]},
			}
		}
		for j := len(ranges); j < num; j++ {
			rds[j] = &emptyReader{}
		}
		return rds, nil
	}

	infos, steps := groupBlocksToObjects(blks, num)
	blockReaders := newBlockReaders(ctx, tbl.db.txn.engine.fs, tableDef, tbl.primarySeqnum, ts, num, expr)
	distributeBlocksToBlockReaders(blockReaders, num, infos, steps)
	for i := 0; i < num; i++ {
		rds[i] = blockReaders[i]
	}
	return rds, nil
}

func (tbl *txnTable) newReader(
	ctx context.Context,
	partitionIndex int,
	readerNumber int,
	encodedPrimaryKey []byte,
	blks []ModifyBlockMeta,
	entries []Entry,
) ([]engine.Reader, error) {
	var inserts []*batch.Batch
	var deletes map[types.Rowid]uint8

	txn := tbl.db.txn
	ts := txn.meta.SnapshotTS
	fs := txn.engine.fs

	if !txn.readOnly {
		inserts = make([]*batch.Batch, 0, len(entries))
		deletes = make(map[types.Rowid]uint8)
		for _, entry := range entries {
			if entry.typ == INSERT {
				inserts = append(inserts, entry.bat)
			} else {
				if entry.bat.GetVector(0).GetType().Oid == types.T_Rowid {
					/*
						CASE:
						create table t1(a int);
						begin;
						truncate t1; //txnDatabase.Truncate will DELETE mo_tables
						show tables; // t1 must be shown
					*/
					if entry.isGeneratedByTruncate() {
						continue
					}
					vs := vector.MustFixedCol[types.Rowid](entry.bat.GetVector(0))
					for _, v := range vs {
						deletes[v] = 0
					}
				}
			}
		}
		// get all blocks in disk
		meta_blocks := make(map[types.Blockid]bool)
		if len(tbl.blockInfos) > 0 {
			for _, blk := range tbl.blockInfos[0] {
				meta_blocks[blk.BlockID] = true
			}
		}

		for blkId := range tbl.db.txn.blockId_dn_delete_metaLoc_batch {
			if !meta_blocks[blkId] {
				tbl.LoadDeletesForBlock(&blkId, nil, deletes)
			}
		}
		// add add rawBatchRowId deletes info
		for _, entry := range tbl.writes {
			if entry.isGeneratedByTruncate() {
				continue
			}
			// rawBatch detele rowId for memory Dn block
			if entry.typ == DELETE && entry.fileName == "" {
				vs := vector.MustFixedCol[types.Rowid](entry.bat.GetVector(0))
				if len(vs) == 0 {
					continue
				}
				blkId := vs[0].GetBlockid()
				if !meta_blocks[*blkId] {
					for _, v := range vs {
						deletes[v] = 0
					}
				}
			}
		}
	}

	readers := make([]engine.Reader, readerNumber)

	seqnumMp := make(map[string]int)
	for _, coldef := range tbl.tableDef.Cols {
		seqnumMp[coldef.Name] = int(coldef.Seqnum)
	}

	mp := make(map[string]types.Type)
	mp[catalog.Row_ID] = types.New(types.T_Rowid, 0, 0)
	for _, def := range tbl.defs {
		attr, ok := def.(*engine.AttributeDef)
		if !ok {
			continue
		}
		mp[attr.Attr.Name] = attr.Attr.Type
	}

	parts, err := tbl.getParts(ctx)
	if err != nil {
		return nil, err
	}

	var iter logtailreplay.PartitionStateIter
	if len(encodedPrimaryKey) > 0 {
		iter = parts[partitionIndex].NewPrimaryKeyIter(
			types.TimestampToTS(ts),
			encodedPrimaryKey,
		)
	} else {
		iter = parts[partitionIndex].NewRowsIter(
			types.TimestampToTS(ts),
			nil,
			false,
		)
	}

	partReader := &PartitionReader{
		typsMap:         mp,
		inserts:         inserts,
		deletes:         deletes,
		iter:            iter,
		seqnumMp:        seqnumMp,
		extendId2s3File: make(map[string]int),
		s3FileService:   fs,
		procMPool:       txn.proc.GetMPool(),
		deletedBlocks:   txn.deletedBlocks,
	}
	readers[0] = partReader

	if readerNumber == 1 {
		for i := range blks {
			readers = append(readers, &blockMergeReader{
				fs:       fs,
				ts:       ts,
				ctx:      ctx,
				tableDef: tbl.tableDef,
				sels:     make([]int64, 0, 1024),
				blks:     []ModifyBlockMeta{blks[i]},
			})
		}
		return []engine.Reader{&mergeReader{readers}}, nil
	}

	if len(blks) < readerNumber-1 {
		for i := range blks {
			readers[i+1] = &blockMergeReader{
				fs:       fs,
				ts:       ts,
				ctx:      ctx,
				tableDef: tbl.tableDef,
				sels:     make([]int64, 0, 1024),
				blks:     []ModifyBlockMeta{blks[i]},
			}
		}
		for j := len(blks) + 1; j < readerNumber; j++ {
			readers[j] = &emptyReader{}
		}
		return readers, nil
	}

	step := len(blks) / (readerNumber - 1)
	if step < 1 {
		step = 1
	}
	for i := 1; i < readerNumber; i++ {
		if i == readerNumber-1 {
			readers[i] = &blockMergeReader{
				fs:       fs,
				ts:       ts,
				ctx:      ctx,
				tableDef: tbl.tableDef,
				blks:     blks[(i-1)*step:],
				sels:     make([]int64, 0, 1024),
			}
		} else {
			readers[i] = &blockMergeReader{
				fs:       fs,
				ts:       ts,
				ctx:      ctx,
				tableDef: tbl.tableDef,
				blks:     blks[(i-1)*step : i*step],
				sels:     make([]int64, 0, 1024),
			}
		}
	}

	return readers, nil
}

func (tbl *txnTable) updateLocalState(
	ctx context.Context,
	typ int,
	bat *batch.Batch,
	packer *types.Packer,
) (
	err error,
) {

	if bat.Vecs[0].GetType().Oid != types.T_Rowid {
		// skip
		return nil
	}

	if tbl.primaryIdx < 0 {
		// no primary key, skip
		return nil
	}

	// hide primary key, auto_incr, nevery dedup.
	if tbl.tableDef != nil {
		pk := tbl.tableDef.Cols[tbl.primaryIdx]
		if pk.Hidden && pk.Typ.AutoIncr {
			return nil
		}
	}

	if tbl.localState == nil {
		tbl.localState = logtailreplay.NewPartitionState(true)
	}

	// make a logtail compatible batch
	protoBatch, err := batch.BatchToProtoBatch(bat)
	if err != nil {
		panic(err)
	}
	vec := vector.NewVec(types.T_TS.ToType())
	ts := types.TimestampToTS(tbl.nextLocalTS())
	for i, l := 0, bat.Length(); i < l; i++ {
		if err := vector.AppendFixed(
			vec,
			ts,
			false,
			tbl.db.txn.proc.Mp(),
		); err != nil {
			panic(err)
		}
	}
	protoVec, err := vector.VectorToProtoVector(vec)
	if err != nil {
		panic(err)
	}
	newAttrs := make([]string, 0, len(protoBatch.Attrs)+1)
	newAttrs = append(newAttrs, protoBatch.Attrs[:1]...)
	newAttrs = append(newAttrs, "name")
	newAttrs = append(newAttrs, protoBatch.Attrs[1:]...)
	protoBatch.Attrs = newAttrs
	newVecs := make([]*api.Vector, 0, len(protoBatch.Vecs)+1)
	newVecs = append(newVecs, protoBatch.Vecs[:1]...)
	newVecs = append(newVecs, protoVec)
	newVecs = append(newVecs, protoBatch.Vecs[1:]...)
	protoBatch.Vecs = newVecs

	switch typ {

	case INSERT:
		// this batch is from user, rather than logtail, use primaryIdx
		primaryKeys := tbl.localState.HandleRowsInsert(ctx, protoBatch, tbl.primaryIdx, packer)

		// check primary key
		for idx, primaryKey := range primaryKeys {
			iter := tbl.localState.NewPrimaryKeyIter(ts, primaryKey)
			n := 0
			for iter.Next() {
				n++
			}
			iter.Close()
			if n > 1 {
				primaryKeyVector := bat.Vecs[tbl.primaryIdx+1 /* skip the first row id column */]
				nullableVec := memorytable.VectorAt(primaryKeyVector, idx)
				return moerr.NewDuplicateEntry(
					ctx,
					common.TypeStringValue(
						*primaryKeyVector.GetType(),
						nullableVec.Value, nullableVec.IsNull,
					),
					bat.Attrs[tbl.primaryIdx+1],
				)
			}
		}

	case DELETE:
		tbl.localState.HandleRowsDelete(ctx, protoBatch)

	default:
		panic(fmt.Sprintf("unknown type: %v", typ))

	}

	return
}

func (tbl *txnTable) nextLocalTS() timestamp.Timestamp {
	tbl.localTS = tbl.localTS.Next()
	return tbl.localTS
}

// get the table's snapshot.
// it is only initialized once for a transaction and will not change.
func (tbl *txnTable) getParts(ctx context.Context) ([]*logtailreplay.PartitionState, error) {
	if tbl._parts == nil {
		if err := tbl.updateLogtail(ctx); err != nil {
			return nil, err
		}
		tbl._parts = tbl.db.txn.engine.getPartitions(tbl.db.databaseId, tbl.tableId).Snapshot()
	}
	return tbl._parts, nil
}

func (tbl *txnTable) updateBlockInfos(ctx context.Context, expr *plan.Expr) (err error) {
	tbl.dnList = []int{0}

	_, created := tbl.db.txn.createMap.Load(genTableKey(ctx, tbl.tableName, tbl.db.databaseId))
	// check if the table is not created in this txn, and the block infos are not updated, then update:
	// 1. update logtail
	// 2. generate block infos
	// 3. update the blockInfosUpdated and blockInfos fields of the table
	if !created && !tbl.blockInfosUpdated {
		if err = tbl.updateLogtail(ctx); err != nil {
			return
		}
		var blocks [][]catalog.BlockInfo
		if blocks, err = tbl.db.txn.getBlockInfos(ctx, tbl); err != nil {
			return
		}
		tbl.blockInfos = blocks
		tbl.blockInfosUpdated = true
	}
	return
}

func (tbl *txnTable) updateLogtail(ctx context.Context) (err error) {
	// if the logtail is updated, skip
	if tbl.logtailUpdated {
		return
	}

	// if the table is created in this txn, skip
	if _, created := tbl.db.txn.createMap.Load(genTableKey(ctx, tbl.tableName, tbl.db.databaseId)); created {
		return
	}

	tableId := tbl.tableId
	/*
		if the table is truncated once or more than once,
		it is suitable to use the old table id to sync logtail.

		CORNER CASE 1:
		create table t1(a int);
		begin;
		truncate t1; //table id changed. there is no new table id in DN.
		select count(*) from t1; // sync logtail for the new id failed.

		CORNER CASE 2:
		create table t1(a int);
		begin;
		select count(*) from t1; // sync logtail for the old succeeded.
		truncate t1; //table id changed. there is no new table id in DN.
		select count(*) from t1; // not sync logtail this time.

		CORNER CASE 3:
		create table t1(a int);
		begin;
		truncate t1; //table id changed. there is no new table id in DN.
		truncate t1; //table id changed. there is no new table id in DN.
		select count(*) from t1; // sync logtail for the new id failed.
	*/
	if tbl.oldTableId != 0 {
		tableId = tbl.oldTableId
	}

	if tbl.db.txn.engine.UsePushModelOrNot() {
		if err := tbl.db.txn.engine.UpdateOfPush(ctx, tbl.db.databaseId, tableId, tbl.db.txn.meta.SnapshotTS); err != nil {
			return err
		}
		if err = tbl.db.txn.engine.lazyLoad(ctx, tbl); err != nil {
			return
		}
	} else {
		if err = tbl.db.txn.engine.UpdateOfPull(
			ctx,
			tbl.db.txn.dnStores[:1],
			tbl,
			tbl.db.txn.op,
			tbl.primaryIdx,
			tbl.db.databaseId,
			tableId,
			tbl.db.txn.meta.SnapshotTS,
		); err != nil {
			return
		}
	}

	tbl.logtailUpdated = true
	return nil
}<|MERGE_RESOLUTION|>--- conflicted
+++ resolved
@@ -666,12 +666,8 @@
 		tbl.writeDnPartition(tbl.db.txn.proc.Ctx, bat)
 	case deletion.RawBatchOffset:
 		vs := vector.MustFixedCol[int64](bat.GetVector(0))
-<<<<<<< HEAD
-		entry_bat := tbl.db.txn.blockId_raw_batch[blkId]
+		entry_bat := tbl.db.txn.blockId_raw_batch[*blkId]
 		now := time.Now()
-=======
-		entry_bat := tbl.db.txn.blockId_raw_batch[*blkId]
->>>>>>> 38eff6fd
 		entry_bat.AntiShrink(vs)
 		tbl.deleteDelay += time.Since(now)
 		logutil.Infof("tbldeleteDelay : %v", tbl.deleteDelay)
