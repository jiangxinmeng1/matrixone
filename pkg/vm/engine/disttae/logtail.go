// Copyright 2022 Matrix Origin
//
// Licensed under the Apache License, Version 2.0 (the "License");
// you may not use this file except in compliance with the License.
// You may obtain a copy of the License at
//
//      http://www.apache.org/licenses/LICENSE-2.0
//
// Unless required by applicable law or agreed to in writing, software
// distributed under the License is distributed on an "AS IS" BASIS,
// WITHOUT WARRANTIES OR CONDITIONS OF ANY KIND, either express or implied.
// See the License for the specific language governing permissions and
// limitations under the License.

package disttae

import (
	"context"
	"fmt"
	"strings"
	"time"

	"github.com/matrixorigin/matrixone/pkg/catalog"
	"github.com/matrixorigin/matrixone/pkg/common/moerr"
	"github.com/matrixorigin/matrixone/pkg/container/types"
	"github.com/matrixorigin/matrixone/pkg/container/vector"
	"github.com/matrixorigin/matrixone/pkg/fileservice"
	"github.com/matrixorigin/matrixone/pkg/pb/api"
	"github.com/matrixorigin/matrixone/pkg/pb/metadata"
	"github.com/matrixorigin/matrixone/pkg/pb/timestamp"
	"github.com/matrixorigin/matrixone/pkg/pb/txn"
	"github.com/matrixorigin/matrixone/pkg/txn/client"
	"github.com/matrixorigin/matrixone/pkg/vm/engine/tae/common"
	"github.com/matrixorigin/matrixone/pkg/vm/engine/tae/dataio/blockio"
	"github.com/matrixorigin/matrixone/pkg/vm/engine/tae/logtail"
)

func updatePartition(idx, primaryIdx int, tbl *table, ts timestamp.Timestamp,
	ctx context.Context, op client.TxnOperator, db *DB,
	mvcc MVCC, dn DNStore, req api.SyncLogTailReq) error {
	reqs, err := genLogTailReq(dn, req)
	if err != nil {
		return err
	}
	logTails, err := getLogTail(op, reqs)
	if err != nil {
		return err
	}
	for i := range logTails {
		if consumeLogTail(idx, primaryIdx, tbl, ts, ctx, db, mvcc, logTails[i]); err != nil {
			return err
		}
	}
	return nil
}

func getLogTail(op client.TxnOperator, reqs []txn.TxnRequest) ([]*api.SyncLogTailResp, error) {
	ctx, cancel := context.WithTimeout(context.TODO(), time.Minute)
	defer cancel()
	result, err := op.Read(ctx, reqs)
	if err != nil {
		return nil, err
	}
	logTails := make([]*api.SyncLogTailResp, len(result.Responses))
	for i, resp := range result.Responses {
		logTails[i] = new(api.SyncLogTailResp)
		if err := types.Decode(resp.CNOpResponse.Payload, logTails[i]); err != nil {
			return nil, err
		}
	}
	return logTails, nil
}

func consumeLogTail(idx, primaryIdx int, tbl *table, ts timestamp.Timestamp,
	ctx context.Context, db *DB, mvcc MVCC, logTail *api.SyncLogTailResp) error {
<<<<<<< HEAD
	var entries []*api.Entry
	var err error
	if entries, err = consumerCheckPoint(logTail.CkpLocation, tbl, tbl.db.fs); err != nil {
=======
	if err := consumeCheckPoint(logTail.CkpLocation); err != nil {
>>>>>>> 829486f1
		return err
	}
	for _, e := range entries {
		if err := consumerEntry(idx, primaryIdx, tbl, ts, ctx,
			db, mvcc, e); err != nil {
			return err
		}
	}
	for i := 0; i < len(logTail.Commands); i++ {
		if err := consumeEntry(idx, primaryIdx, tbl, ts, ctx,
			db, mvcc, logTail.Commands[i]); err != nil {
			return err
		}
	}
	return nil
}

<<<<<<< HEAD
func consumerCheckPoint(ckpt string, tbl *table, fs fileservice.FileService) ([]*api.Entry, error) {
	if ckpt == "" {
		return nil, nil
	}
	ckps := strings.Split(ckpt, ";")
	entries := make([]*api.Entry, 0)
	for _, ckp := range ckps {
		reader, err := blockio.NewCheckpointReader(fs, ckp)
		if err != nil {
			return nil, err
		}
		data := logtail.NewCheckpointData()
		data.Close()
		if err = data.ReadFrom(reader, common.DefaultAllocator); err != nil {
			return nil, err
		}
		ins, del, err := data.GetTableData(tbl.tableId)
		if err != nil {
			return nil, err
		}
		tblName := tbl.tableName
		if tblName != catalog.MO_DATABASE && tblName != catalog.MO_COLUMNS && tblName != catalog.MO_TABLES {
			tblName = fmt.Sprintf("_%d_meta", tbl.tableId)
		}
		if ins != nil {
			entry := &api.Entry{
				EntryType:    api.Entry_Insert,
				TableId:      tbl.tableId,
				TableName:    tblName,
				DatabaseId:   tbl.db.databaseId,
				DatabaseName: tbl.db.databaseName,
				Bat:          ins,
			}
			entries = append(entries, entry)
		}
		if del != nil {
			entry := &api.Entry{
				EntryType:    api.Entry_Delete,
				TableId:      tbl.tableId,
				TableName:    tblName,
				DatabaseId:   tbl.db.databaseId,
				DatabaseName: tbl.db.databaseName,
				Bat:          del,
			}
			entries = append(entries, entry)
		}
	}
	return entries, nil
=======
func consumeCheckPoint(ckpt string) error {
	// TODO
	return nil
>>>>>>> 829486f1
}

func consumeEntry(idx, primaryIdx int, tbl *table, ts timestamp.Timestamp,
	ctx context.Context, db *DB, mvcc MVCC, e *api.Entry) error {
	if e.EntryType == api.Entry_Insert {
		if isMetaTable(e.TableName) {
			vec, err := vector.ProtoVectorToVector(e.Bat.Vecs[catalog.BLOCKMETA_ID_IDX+MO_PRIMARY_OFF])
			if err != nil {
				return err
			}
			timeVec, err := vector.ProtoVectorToVector(e.Bat.Vecs[catalog.BLOCKMETA_COMMITTS_IDX+MO_PRIMARY_OFF])
			if err != nil {
				return err
			}
			vs := vector.MustTCols[uint64](vec)
			timestamps := vector.MustTCols[types.TS](timeVec)
			for i, v := range vs {
				if err := tbl.parts[idx].DeleteByBlockID(ctx, timestamps[i].ToTimestamp(), v); err != nil {
					return err
				}
			}
			return db.getMetaPartitions(e.TableName)[idx].Insert(ctx, -1, e.Bat, false)
		}
		if primaryIdx >= 0 {
			return mvcc.Insert(ctx, MO_PRIMARY_OFF+primaryIdx, e.Bat, false)
		}
		return mvcc.Insert(ctx, primaryIdx, e.Bat, false)
	}
	if isMetaTable(e.TableName) {
		return db.getMetaPartitions(e.TableName)[idx].Delete(ctx, e.Bat)
	}
	return mvcc.Delete(ctx, e.Bat)
}

func genSyncLogTailReq(have, want timestamp.Timestamp, databaseId,
	tableId uint64) api.SyncLogTailReq {
	return api.SyncLogTailReq{
		CnHave: &have,
		CnWant: &want,
		Table: &api.TableID{
			DbId: databaseId,
			TbId: tableId,
		},
	}
}

func genLogTailReq(dn DNStore, req api.SyncLogTailReq) ([]txn.TxnRequest, error) {
	payload, err := types.Encode(req)
	if err != nil {
		return nil, err
	}
	reqs := make([]txn.TxnRequest, len(dn.Shards))
	for i, info := range dn.Shards {
		reqs[i] = txn.TxnRequest{
			CNRequest: &txn.CNOpRequest{
				OpCode:  uint32(api.OpCode_OpGetLogTail),
				Payload: payload,
				Target: metadata.DNShard{
					DNShardRecord: metadata.DNShardRecord{
						ShardID: info.ShardID,
					},
					ReplicaID: info.ReplicaID,
					Address:   dn.ServiceAddress,
				},
			},
			Options: &txn.TxnRequestOptions{
				RetryCodes: []int32{
					// dn shard not found
					int32(moerr.ErrDNShardNotFound),
				},
				RetryInterval: int64(time.Second),
			},
		}
	}
	return reqs, nil
}<|MERGE_RESOLUTION|>--- conflicted
+++ resolved
@@ -73,17 +73,13 @@
 
 func consumeLogTail(idx, primaryIdx int, tbl *table, ts timestamp.Timestamp,
 	ctx context.Context, db *DB, mvcc MVCC, logTail *api.SyncLogTailResp) error {
-<<<<<<< HEAD
 	var entries []*api.Entry
 	var err error
 	if entries, err = consumerCheckPoint(logTail.CkpLocation, tbl, tbl.db.fs); err != nil {
-=======
-	if err := consumeCheckPoint(logTail.CkpLocation); err != nil {
->>>>>>> 829486f1
 		return err
 	}
 	for _, e := range entries {
-		if err := consumerEntry(idx, primaryIdx, tbl, ts, ctx,
+		if err := consumeEntry(idx, primaryIdx, tbl, ts, ctx,
 			db, mvcc, e); err != nil {
 			return err
 		}
@@ -97,7 +93,6 @@
 	return nil
 }
 
-<<<<<<< HEAD
 func consumerCheckPoint(ckpt string, tbl *table, fs fileservice.FileService) ([]*api.Entry, error) {
 	if ckpt == "" {
 		return nil, nil
@@ -146,11 +141,6 @@
 		}
 	}
 	return entries, nil
-=======
-func consumeCheckPoint(ckpt string) error {
-	// TODO
-	return nil
->>>>>>> 829486f1
 }
 
 func consumeEntry(idx, primaryIdx int, tbl *table, ts timestamp.Timestamp,
