// Copyright 2024 Matrix Origin
//
// Licensed under the Apache License, Version 2.0 (the "License");
// you may not use this file except in compliance with the License.
// You may obtain a copy of the License at
//
//      http://www.apache.org/licenses/LICENSE-2.0
//
// Unless required by applicable law or agreed to in writing, software
// distributed under the License is distributed on an "AS IS" BASIS,
// WITHOUT WARRANTIES OR CONDITIONS OF ANY KIND, either express or implied.
// See the License for the specific language governing permissions and
// limitations under the License.

package testutil

import (
	"context"
	"os"
	"strings"
	"sync"
	"sync/atomic"
	"time"

	"github.com/matrixorigin/matrixone/pkg/config"
	"github.com/matrixorigin/matrixone/pkg/frontend"
	ie "github.com/matrixorigin/matrixone/pkg/util/internalExecutor"
	"github.com/matrixorigin/matrixone/pkg/util/toml"

	"github.com/matrixorigin/matrixone/pkg/catalog"
	"github.com/matrixorigin/matrixone/pkg/clusterservice"
	"github.com/matrixorigin/matrixone/pkg/common/moerr"
	"github.com/matrixorigin/matrixone/pkg/common/morpc"
	"github.com/matrixorigin/matrixone/pkg/common/mpool"
	"github.com/matrixorigin/matrixone/pkg/common/runtime"
	"github.com/matrixorigin/matrixone/pkg/container/types"
	"github.com/matrixorigin/matrixone/pkg/fileservice"
	"github.com/matrixorigin/matrixone/pkg/lockservice"
	"github.com/matrixorigin/matrixone/pkg/logservice"
	"github.com/matrixorigin/matrixone/pkg/logutil"
	"github.com/matrixorigin/matrixone/pkg/objectio"
	"github.com/matrixorigin/matrixone/pkg/pb/lock"
	logservice2 "github.com/matrixorigin/matrixone/pkg/pb/logservice"
	"github.com/matrixorigin/matrixone/pkg/pb/metadata"
	pb "github.com/matrixorigin/matrixone/pkg/pb/shard"
	"github.com/matrixorigin/matrixone/pkg/pb/timestamp"
	qclient "github.com/matrixorigin/matrixone/pkg/queryservice/client"
	"github.com/matrixorigin/matrixone/pkg/shardservice"
	"github.com/matrixorigin/matrixone/pkg/sql/colexec"
	"github.com/matrixorigin/matrixone/pkg/sql/compile"
	"github.com/matrixorigin/matrixone/pkg/txn/client"
	"github.com/matrixorigin/matrixone/pkg/txn/service"
	"github.com/matrixorigin/matrixone/pkg/vm/engine"
	"github.com/matrixorigin/matrixone/pkg/vm/engine/disttae"
	"github.com/matrixorigin/matrixone/pkg/vm/engine/disttae/logtailreplay"
	catalog2 "github.com/matrixorigin/matrixone/pkg/vm/engine/tae/catalog"
	"github.com/matrixorigin/matrixone/pkg/vm/process"
)

type TestDisttaeEngine struct {
	Engine                   *disttae.Engine
	logtailReceiver          chan morpc.Message
	broken                   chan struct{}
	wg                       sync.WaitGroup
	ctx                      context.Context
	cancel                   context.CancelFunc
	txnClient                client.TxnClient
	queryClient              qclient.QueryClient
	txnOperator              client.TxnOperator
	timestampWaiter          client.TimestampWaiter
	mp                       *mpool.MPool
	commitWorkspaceThreshold uint64
	writeWorkspaceThreshold  uint64
	quota                    uint64
	insertEntryMaxCount      int
	newTxnMu                 sync.Mutex

	rootDir string
}

func setServerLevelParams(de *TestDisttaeEngine) {
	frontend.SetPUForExternalUT("", &config.ParameterUnit{
		SV: &config.FrontendParameters{
			SessionTimeout: toml.Duration{
				Duration: time.Hour,
			},
			CreateTxnOpTimeout: toml.Duration{
				Duration: time.Minute * 5,
			},
		},
		TxnClient:     de.txnClient,
		StorageEngine: de.Engine,
	})
}

func NewTestDisttaeEngine(
	ctx context.Context,
	fs fileservice.FileService,
	rpcAgent *MockRPCAgent,
	storage *TestTxnStorage,
	options ...TestDisttaeEngineOptions,
) (*TestDisttaeEngine, error) {
	de := new(TestDisttaeEngine)
	de.logtailReceiver = make(chan morpc.Message)
	de.broken = make(chan struct{})
	for _, opt := range options {
		opt(de)
	}

	if de.mp == nil {
		de.mp, _ = mpool.NewMPool("test", 0, mpool.NoFixed)
	}
	mp := de.mp

	de.ctx, de.cancel = context.WithCancel(ctx)

	initRuntime()

	wait := make(chan struct{})
	de.timestampWaiter = client.NewTimestampWaiter(runtime.GetLogger(""))

	txnSender := service.NewTestSender(storage)
	de.txnClient = client.NewTxnClient("", txnSender, client.WithTimestampWaiter(de.timestampWaiter))

	de.txnClient.Resume()

	hakeeper := newTestHAKeeperClient()
	colexec.NewServer(hakeeper)

	var engineOpts []disttae.EngineOptions
	if de.insertEntryMaxCount != 0 {
		engineOpts = append(engineOpts, disttae.WithInsertEntryMaxCount(de.insertEntryMaxCount))
	}
	if de.commitWorkspaceThreshold != 0 {
		engineOpts = append(engineOpts, disttae.WithCommitWorkspaceThreshold(de.commitWorkspaceThreshold))
	}
	if de.writeWorkspaceThreshold != 0 {
		engineOpts = append(engineOpts, disttae.WithWriteWorkspaceThreshold(de.writeWorkspaceThreshold))
	}
	if de.quota != 0 {
		engineOpts = append(engineOpts, disttae.WithExtraWorkspaceThresholdQuota(de.quota))
	}

	internalExecutorFactory := func() ie.InternalExecutor {
		return frontend.NewInternalExecutor("")
	}
	engineOpts = append(engineOpts, disttae.WithSQLExecFunc(internalExecutorFactory))

	engineOpts = append(engineOpts, disttae.WithMoServerStateChecker(func() bool { return false }))

	catalog.SetupDefines("")
	de.Engine = disttae.New(de.ctx,
		"",
		de.mp,
		fs,
		de.txnClient,
		hakeeper,
		nil,
		1, engineOpts...)

	de.Engine.PushClient().LogtailRPCClientFactory = rpcAgent.MockLogtailRPCClientFactory

	go func() {
		done := false
		for !done {
			select {
			case <-wait:
				done = true
			default:
				de.timestampWaiter.NotifyLatestCommitTS(de.Now())
				time.Sleep(time.Millisecond * 100)
			}
		}
	}()

	op, err := de.txnClient.New(de.ctx, types.TS{}.ToTimestamp())
	if err != nil {
		return nil, err
	}

	close(wait)

	de.txnOperator = op
	if err = de.Engine.New(de.ctx, op); err != nil {
		return nil, err
	}

	qc, _ := qclient.NewQueryClient("", morpc.Config{})
	de.queryClient = qc
	sqlExecutor := compile.NewSQLExecutor(
		"127.0.0.1:2000",
		de.Engine,
		mp,
		de.txnClient,
		fs,
		qc,
		hakeeper,
		nil, //s.udfService
	)
	runtime.ServiceRuntime("").SetGlobalVariables(runtime.InternalSQLExecutor, sqlExecutor)

	runtime.ServiceRuntime("").SetGlobalVariables(
		runtime.ProcessCodecService,
		process.NewCodecService(
			de.txnClient,
			fs,
			new(mockLockService),
			nil,
			qc,
			hakeeper,
			nil,
			de.Engine,
		))

	setServerLevelParams(de)

	// InitLoTailPushModel presupposes that the internal sql executor has been initialized.
	err = de.Engine.InitLogTailPushModel(de.ctx, de.timestampWaiter)
	//err = de.prevSubscribeSysTables(ctx, rpcAgent)
	return de, err
}
func (de *TestDisttaeEngine) GetTxnClient() client.TxnClient {
	return de.txnClient
}
<<<<<<< HEAD

=======
>>>>>>> 6ea77875
func (de *TestDisttaeEngine) NewTxnOperator(
	ctx context.Context,
	commitTS timestamp.Timestamp,
	opts ...client.TxnOption,
) (client.TxnOperator, error) {
	de.newTxnMu.Lock()
	defer de.newTxnMu.Unlock()
	op, err := de.txnClient.New(ctx, commitTS, opts...)
	if err != nil {
		return nil, err
	}

	ws := de.txnOperator.GetWorkspace().CloneSnapshotWS()
	ws.BindTxnOp(op)
	ws.(*disttae.Transaction).GetProc().GetTxnOperator().UpdateSnapshot(ctx, commitTS)
	ws.(*disttae.Transaction).GetProc().GetTxnOperator().AddWorkspace(ws)
	op.AddWorkspace(ws)

	return op, err
}

func (de *TestDisttaeEngine) waitLogtail(ctx context.Context) error {
	ts := de.Now()
	ticker := time.NewTicker(time.Millisecond * 10)
	ctx, cancel := context.WithTimeoutCause(ctx, time.Second*60, moerr.CauseWaitLogtail)
	defer cancel()

	done := false
	for !done {
		select {
		case <-ctx.Done():
			return moerr.AttachCause(ctx, moerr.NewInternalErrorNoCtx("wait partition state waterline timeout"))
		case <-ticker.C:
			latestAppliedTS := de.Engine.PushClient().LatestLogtailAppliedTime()
			ready := de.Engine.PushClient().IsSubscriberReady()
			if latestAppliedTS.GreaterEq(ts) && ready {
				done = true
			}
			logutil.Infof("wait logtail, latestAppliedTS: %s, targetTS: %s, done: %v, subscriberReady: %v\n",
				latestAppliedTS.ToStdTime().String(), ts.ToStdTime().String(), done, ready)
		}
	}

	return nil
}

func (de *TestDisttaeEngine) analyzeDataObjects(state *logtailreplay.PartitionState,
	stats *PartitionStateStats, ts types.TS) (err error) {

	iter, err := state.NewObjectsIter(ts, false, false)
	if err != nil {
		return err
	}

	for iter.Next() {
		item := iter.Entry()
		if item.Visible(ts) {
			stats.DataObjectsVisible.ObjCnt += 1
			stats.DataObjectsVisible.BlkCnt += int(item.BlkCnt())
			stats.DataObjectsVisible.RowCnt += int(item.Rows())
			stats.Details.DataObjectList.Visible = append(stats.Details.DataObjectList.Visible, item)
		} else {
			stats.DataObjectsInvisible.ObjCnt += 1
			stats.DataObjectsInvisible.BlkCnt += int(item.BlkCnt())
			stats.DataObjectsInvisible.RowCnt += int(item.Rows())
			stats.Details.DataObjectList.Invisible = append(stats.Details.DataObjectList.Invisible, item)
		}
	}

	return
}

func (de *TestDisttaeEngine) analyzeInmemRows(
	state *logtailreplay.PartitionState,
	stats *PartitionStateStats,
	ts types.TS,
) (err error) {

	distinct := make(map[objectio.Blockid]struct{})
	iter := state.NewRowsIter(ts, nil, false)
	for iter.Next() {
		stats.InmemRows.VisibleCnt++
		distinct[iter.Entry().BlockID] = struct{}{}
	}

	stats.InmemRows.VisibleDistinctBlockCnt += len(distinct)
	if err = iter.Close(); err != nil {
		return
	}

	distinct = make(map[objectio.Blockid]struct{})
	iter = state.NewRowsIter(ts, nil, true)
	for iter.Next() {
		distinct[iter.Entry().BlockID] = struct{}{}
		stats.InmemRows.InvisibleCnt++
	}
	stats.InmemRows.InvisibleDistinctBlockCnt += len(distinct)
	err = iter.Close()
	return
}

func (de *TestDisttaeEngine) analyzeCheckpoint(
	state *logtailreplay.PartitionState,
	stats *PartitionStateStats,
	ts types.TS,
) (err error) {

	ckps := state.Checkpoints()
	for x := range ckps {
		locAndVersions := strings.Split(ckps[x], ";")
		locAndVersions = locAndVersions[1:]
		stats.CheckpointCnt += len(locAndVersions) / 2
		for y := 0; y < len(locAndVersions); y += 2 {
			stats.Details.CheckpointLocs[0] = append(stats.Details.CheckpointLocs[0], locAndVersions[y])
			stats.Details.CheckpointLocs[1] = append(stats.Details.CheckpointLocs[1], locAndVersions[y+1])
		}
	}

	return
}

func (de *TestDisttaeEngine) analyzeTombstone(
	state *logtailreplay.PartitionState,
	stats *PartitionStateStats,
	ts types.TS,
) (outErr error) {

	iter, err := state.NewObjectsIter(ts, false, true)
	if err != nil {
		return err
	}

	for iter.Next() {
		item := iter.Entry()
		if item.Visible(ts) {
			stats.TombstoneObjectsVisible.ObjCnt += 1
			stats.TombstoneObjectsVisible.BlkCnt += int(item.BlkCnt())
			stats.TombstoneObjectsVisible.RowCnt += int(item.Rows())
			stats.Details.TombstoneObjectList.Visible = append(stats.Details.TombstoneObjectList.Visible, item)
		} else {
			stats.TombstoneObjectsInvisible.ObjCnt += 1
			stats.TombstoneObjectsInvisible.BlkCnt += int(item.BlkCnt())
			stats.TombstoneObjectsInvisible.RowCnt += int(item.Rows())
			stats.Details.TombstoneObjectList.Invisible = append(stats.Details.TombstoneObjectList.Invisible, item)
		}
	}

	return
}

func (de *TestDisttaeEngine) SubscribeTable(
	ctx context.Context,
	dbID, tbID uint64,
	dbName, tblName string,
	setSubscribed bool,
) (err error) {
	ticker := time.NewTicker(time.Second)
	timeout := 5

	for range ticker.C {
		if timeout <= 0 {
			logutil.Errorf("test disttae engine subscribe table err %v, timeout", err)
			break
		}

		err = de.Engine.TryToSubscribeTable(ctx, dbID, tbID, dbName, tblName)
		if err != nil {
			timeout--
			logutil.Errorf("test disttae engine subscribe table err %v, left trie %d", err, timeout)
			continue
		}

		break
	}

	if err == nil && setSubscribed {
		de.Engine.PushClient().SetSubscribeState(dbID, tbID, disttae.Subscribed)
	}

	return
}

func (de *TestDisttaeEngine) GetPartitionStateStats(
	ctx context.Context, databaseId, tableId uint64,
) (
	stats PartitionStateStats, err error) {

	if err = de.waitLogtail(ctx); err != nil {
		return stats, err
	}

	var (
		state *logtailreplay.PartitionState
	)

	ts := types.TimestampToTS(de.Now())
	state = de.Engine.GetOrCreateLatestPart(databaseId, tableId).Snapshot()

	// data objects
	if err = de.analyzeDataObjects(state, &stats, ts); err != nil {
		return
	}

	// ckp count
	if err = de.analyzeCheckpoint(state, &stats, ts); err != nil {
		return
	}

	// in mem rows
	if err = de.analyzeInmemRows(state, &stats, ts); err != nil {
		return
	}

	if err = de.analyzeTombstone(state, &stats, ts); err != nil {
		return
	}
	// tombstones
	return
}

func (de *TestDisttaeEngine) GetTxnOperator() client.TxnOperator {
	return de.txnOperator
}

func (de *TestDisttaeEngine) Now() timestamp.Timestamp {
	return timestamp.Timestamp{PhysicalTime: time.Now().UnixNano()}
}

func (de *TestDisttaeEngine) Close(ctx context.Context) {
	de.timestampWaiter.Close()
	de.txnClient.Close()
	close(de.logtailReceiver)
	de.cancel()
	de.wg.Wait()
	de.Engine.Close()
	de.queryClient.Close()

	if err := os.RemoveAll(de.rootDir); err != nil {
		logutil.Errorf("remove root dir failed (%s): %v", de.rootDir, err)
	}
}

func (de *TestDisttaeEngine) GetTable(
	ctx context.Context,
	databaseName, tableName string,
) (
	database engine.Database,
	relation engine.Relation,
	txn client.TxnOperator,
	err error,
) {

	if txn, err = de.NewTxnOperator(ctx, de.Now()); err != nil {
		return nil, nil, nil, err
	}

	if database, err = de.Engine.Database(ctx, databaseName, txn); err != nil {
		return nil, nil, nil, err
	}

	if relation, err = database.Relation(ctx, tableName, nil); err != nil {
		return nil, nil, nil, err
	}

	return
}

func (de *TestDisttaeEngine) CreateDatabaseAndTable(
	ctx context.Context,
	databaseName, tableName string,
	schema *catalog2.Schema,
) (
	database engine.Database,
	table engine.Relation,
	err error,
) {

	var txn client.TxnOperator

	if txn, err = de.NewTxnOperator(ctx, de.Now()); err != nil {
		return nil, nil, err
	}

	if err = de.Engine.Create(ctx, databaseName, txn); err != nil {
		return nil, nil, err
	}

	if database, err = de.Engine.Database(ctx, databaseName, txn); err != nil {
		return nil, nil, err
	}

	var engineTblDef []engine.TableDef
	if engineTblDef, err = EngineTableDefBySchema(schema); err != nil {
		return nil, nil, err
	}

	if err = database.Create(ctx, tableName, engineTblDef); err != nil {
		return nil, nil, err
	}

	if table, err = database.Relation(ctx, tableName, nil); err != nil {
		return nil, nil, err
	}

	if err = txn.Commit(ctx); err != nil {
		return nil, nil, err
	}

	return
}

func initRuntime() {
	runtime.ServiceRuntime("").SetGlobalVariables(runtime.ClusterService, new(mockMOCluster))
	runtime.ServiceRuntime("").SetGlobalVariables(runtime.LockService, new(mockLockService))
}

var _ clusterservice.MOCluster = new(mockMOCluster)

type mockMOCluster struct {
}

func (mc *mockMOCluster) GetCNService(
	selector clusterservice.Selector, apply func(metadata.CNService) bool) {
}
func (mc *mockMOCluster) GetTNService(
	selector clusterservice.Selector, apply func(metadata.TNService) bool) {
}
func (mc *mockMOCluster) GetAllTNServices() []metadata.TNService {
	return []metadata.TNService{{
		LogTailServiceAddress: disttae.FakeLogtailServerAddress,
		Shards:                []metadata.TNShard{GetDefaultTNShard()},
	}}
}
func (mc *mockMOCluster) GetCNServiceWithoutWorkingState(
	selector clusterservice.Selector, apply func(metadata.CNService) bool) {
}
func (mc *mockMOCluster) ForceRefresh(sync bool)                                        {}
func (mc *mockMOCluster) Close()                                                        {}
func (mc *mockMOCluster) DebugUpdateCNLabel(uuid string, kvs map[string][]string) error { return nil }
func (mc *mockMOCluster) DebugUpdateCNWorkState(uuid string, state int) error           { return nil }
func (mc *mockMOCluster) RemoveCN(id string)                                            {}
func (mc *mockMOCluster) AddCN(metadata.CNService)                                      {}
func (mc *mockMOCluster) UpdateCN(metadata.CNService)                                   {}

var _ lockservice.LockService = new(mockLockService)

type mockLockService struct {
}

func (ml *mockLockService) GetServiceID() string          { return "" }
func (ml *mockLockService) GetConfig() lockservice.Config { return lockservice.Config{} }
func (ml *mockLockService) Lock(ctx context.Context, tableID uint64, rows [][]byte,
	txnID []byte, options lock.LockOptions) (lock.Result, error) {
	return lock.Result{}, nil
}
func (ml *mockLockService) Unlock(ctx context.Context, txnID []byte,
	commitTS timestamp.Timestamp, mutations ...lock.ExtraMutation) error {
	return nil
}
func (ml *mockLockService) IsOrphanTxn(context.Context, []byte) (bool, error) { return false, nil }
func (ml *mockLockService) Close() error                                      { return nil }
func (ml *mockLockService) GetWaitingList(ctx context.Context, txnID []byte) (bool, []lock.WaitTxn, error) {
	return false, nil, nil
}
func (ml *mockLockService) ForceRefreshLockTableBinds(targets []uint64, matcher func(bind lock.LockTable) bool) {
}
func (ml *mockLockService) GetLockTableBind(group uint32, tableID uint64) (lock.LockTable, error) {
	return lock.LockTable{}, nil
}
func (ml *mockLockService) IterLocks(func(tableID uint64, keys [][]byte, lock lockservice.Lock) bool) {
}
func (ml *mockLockService) CloseRemoteLockTable(group uint32, tableID uint64, version uint64) (bool, error) {
	return false, nil
}

type mockShardService struct {
}

func MockShardService() *mockShardService {
	return &mockShardService{}
}

func (ms *mockShardService) Config() shardservice.Config {
	return shardservice.Config{Enable: true}
}

func (ms *mockShardService) GetStorage() shardservice.ShardStorage {
	return nil
}

func (ms *mockShardService) Read(cxt context.Context, req shardservice.ReadRequest, opts shardservice.ReadOptions) error {
	return nil
}

func (ms *mockShardService) HasLocalReplica(tableID, shardID uint64) (bool, error) {
	return true, nil
}

func (ms *mockShardService) HasAllLocalReplicas(tableID uint64) (bool, error) {
	return false, nil
}

func (ms *mockShardService) GetShardInfo(table uint64) (uint64, pb.Policy, bool, error) {
	return table, 1, true, nil
}

func (ms *mockShardService) Create(ctx context.Context, table uint64, txnOp client.TxnOperator) error {
	return nil
}

func (ms *mockShardService) Delete(ctx context.Context, table uint64, txnOp client.TxnOperator) error {
	return nil
}

func (ms *mockShardService) ReplicaCount() int64 {
	return 1
}

func (ms *mockShardService) TableReplicaCount(tableID uint64) int64 {
	return 1
}

func (ms *mockShardService) Close() error {
	return nil
}

func (ms *mockShardService) GetTableShards(tableID uint64) (pb.ShardsMetadata, []pb.TableShard, error) {
	return pb.ShardsMetadata{}, nil, nil
}

var _ logservice.CNHAKeeperClient = new(testHAKeeperClient)

type testHAKeeperClient struct {
	id atomic.Uint64
}

func newTestHAKeeperClient() *testHAKeeperClient {
	ha := &testHAKeeperClient{}
	ha.id.Store(0x3fff)
	return ha
}

func (ha *testHAKeeperClient) Close() error { return nil }
func (ha *testHAKeeperClient) AllocateID(ctx context.Context) (uint64, error) {
	return ha.id.Add(1), nil
}
func (ha *testHAKeeperClient) AllocateIDByKey(ctx context.Context, key string) (uint64, error) {
	return 0, nil
}
func (ha *testHAKeeperClient) AllocateIDByKeyWithBatch(ctx context.Context, key string, batch uint64) (uint64, error) {
	return 0, nil
}
func (ha *testHAKeeperClient) GetClusterDetails(ctx context.Context) (logservice2.ClusterDetails, error) {
	return logservice2.ClusterDetails{}, nil
}
func (ha *testHAKeeperClient) GetClusterState(ctx context.Context) (logservice2.CheckerState, error) {
	return logservice2.CheckerState{}, nil
}
func (ha *testHAKeeperClient) CheckLogServiceHealth(_ context.Context) error {
	return nil
}

func (ha *testHAKeeperClient) GetBackupData(ctx context.Context) ([]byte, error) {
	return nil, nil
}

func (ha *testHAKeeperClient) SendCNHeartbeat(ctx context.Context, hb logservice2.CNStoreHeartbeat) (logservice2.CommandBatch, error) {
	return logservice2.CommandBatch{}, nil
}

func (ha *testHAKeeperClient) UpdateNonVotingReplicaNum(ctx context.Context, num uint64) error {
	return nil
}

func (ha *testHAKeeperClient) UpdateNonVotingLocality(ctx context.Context, locality logservice2.Locality) error {
	return nil
}<|MERGE_RESOLUTION|>--- conflicted
+++ resolved
@@ -222,10 +222,6 @@
 func (de *TestDisttaeEngine) GetTxnClient() client.TxnClient {
 	return de.txnClient
 }
-<<<<<<< HEAD
-
-=======
->>>>>>> 6ea77875
 func (de *TestDisttaeEngine) NewTxnOperator(
 	ctx context.Context,
 	commitTS timestamp.Timestamp,
