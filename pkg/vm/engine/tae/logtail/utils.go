--- conflicted
+++ resolved
@@ -976,16 +976,11 @@
 				if table.End < block.GetStartOffset() {
 					break
 				}
-<<<<<<< HEAD
-				blockLoc1 := objectio.BuildLocation(name, blks[block.GetID()].GetExtent(), 0, block.GetID())
-				logutil.Infof("write tid %d-%d block %v to %d-%d, table is %d-%d", tid,i,blockLoc1.String(), block.GetStartOffset(), block.GetEndOffset(), table.Start, table.End)
-=======
 				if table.Start >= block.GetEndOffset() {
 					continue
 				}
 				//blockLoc1 := objectio.BuildLocation(name, blks[block.GetID()].GetExtent(), 0, block.GetID())
 				//logutil.Infof("write block %v to %d-%d, table is %d-%d", blockLoc1.String(), block.GetStartOffset(), block.GetEndOffset(), table.Start, table.End)
->>>>>>> 9902b0da
 				if table.Uint64Contains(block.GetStartOffset(), block.GetEndOffset()) {
 					blockLoc := BuildBlockLoactionWithLocation(
 						name, blks[block.GetID()].GetExtent(), 0, block.GetID(),
