// Copyright 2021 Matrix Origin
//
// Licensed under the Apache License, Version 2.0 (the "License");
// you may not use this file except in compliance with the License.
// You may obtain a copy of the License at
//
//      http://www.apache.org/licenses/LICENSE-2.0
//
// Unless required by applicable law or agreed to in writing, software
// distributed under the License is distributed on an "AS IS" BASIS,
// WITHOUT WARRANTIES OR CONDITIONS OF ANY KIND, either express or implied.
// See the License for the specific language governing permissions and
// limitations under the License.

package txnbase

import (
	"encoding/binary"
	"fmt"
	"io"

	"github.com/matrixorigin/matrixone/pkg/container/types"
	"github.com/matrixorigin/matrixone/pkg/vm/engine/tae/iface/txnif"
	"github.com/matrixorigin/matrixone/pkg/vm/engine/tae/wal"
)

type MVCCNode interface {
	String() string

<<<<<<< HEAD
	PrepareWrite(ts types.TS) error
	UpdateNode(o MVCCNode)

	IsVisible(ts types.TS) (visible bool)
=======
	CheckConflict(startTS types.TS) error
	UpdateNode(o MVCCNode)

	IsVisible(startTS types.TS) (canRead bool)
>>>>>>> 1b8de32e
	CommittedIn(minTS, maxTS types.TS) (committedIn, commitBeforeMinTS bool)
	NeedWaitCommitting(ts types.TS) (bool, txnif.TxnReader)
	IsSameTxn(ts types.TS) bool
	IsActive() bool
	IsCommitting() bool
	IsCommitted() bool

	GetEnd() types.TS
	GetTxn() txnif.TxnReader
	AddLogIndex(idx *wal.Index)
	GetLogIndex() []*wal.Index

	ApplyCommit(index *wal.Index) (err error)
	ApplyRollback(index *wal.Index) (err error)
	Prepare2PCPrepare() (err error)
	PrepareCommit() (err error)

	WriteTo(w io.Writer) (n int64, err error)
	ReadFrom(r io.Reader) (n int64, err error)
	CloneData() MVCCNode
	CloneAll() MVCCNode
}

// TODO prepare ts
type TxnMVCCNode struct {
	Start, End types.TS
	Txn        txnif.TxnReader
	//Aborted bool
	//State txnif.TxnState
	LogIndex []*wal.Index
}

func NewTxnMVCCNodeWithTxn(txn txnif.TxnReader) *TxnMVCCNode {
	var ts types.TS
	if txn != nil {
		ts = txn.GetStartTS()
	}
	return &TxnMVCCNode{
		Start: ts,
		Txn:   txn,
	}
}

// Check w-w confilct
<<<<<<< HEAD
func (un *TxnMVCCNode) PrepareWrite(ts types.TS) error {
=======
func (un *TxnMVCCNode) CheckConflict(startTS types.TS) error {
>>>>>>> 1b8de32e
	if un.IsActive() {
		if un.IsSameTxn(ts) {
			return nil
		}
		return txnif.ErrTxnWWConflict
	}
	if un.End.Greater(ts) {
		return txnif.ErrTxnWWConflict
	}
	return nil
}

<<<<<<< HEAD
func (un *TxnMVCCNode) IsVisible(ts types.TS) (visible bool) {
	if un.IsSameTxn(ts) {
=======
func (un *TxnMVCCNode) IsVisible(startTS types.TS) (canRead bool) {
	if un.IsSameTxn(startTS) {
>>>>>>> 1b8de32e
		return true
	}
	if un.IsActive() || un.IsCommitting() {
		return false
	}
<<<<<<< HEAD
	if un.End.LessEq(ts) {
=======
	if un.End.LessEq(startTS) {
>>>>>>> 1b8de32e
		return true
	}
	return false

}

func (un *TxnMVCCNode) CommittedIn(minTS, maxTS types.TS) (committedIn, commitBeforeMinTS bool) {
	if un.End.IsEmpty() {
		return false, false
	}
	if un.End.Less(minTS) {
		return false, true
	}
	if un.End.GreaterEq(minTS) && un.End.LessEq(maxTS) {
		return true, false
	}
	return false, false
}

func (un *TxnMVCCNode) NeedWaitCommitting(ts types.TS) (bool, txnif.TxnReader) {
	if !un.IsCommitting() {
		return false, nil
	}
	if un.Txn.GetCommitTS().GreaterEq(ts) {
		return false, nil
	}
	return true, un.Txn
}

func (un *TxnMVCCNode) IsSameTxn(ts types.TS) bool {
	if un.Txn == nil {
		return false
	}
	return un.Txn.GetStartTS().Equal(ts)
}

func (un *TxnMVCCNode) IsActive() bool {
	if un.Txn == nil {
		return false
	}
	return un.Txn.GetTxnState(false) == txnif.TxnStateActive
}

func (un *TxnMVCCNode) IsCommitting() bool {
	if un.Txn == nil {
		return false
	}
	return un.Txn.GetTxnState(false) != txnif.TxnStateActive
}

func (un *TxnMVCCNode) IsCommitted() bool {
	return un.Txn == nil
}

func (un *TxnMVCCNode) GetStart() types.TS {
	return un.Start
}

func (un *TxnMVCCNode) GetEnd() types.TS {
	return un.End
}

func (un *TxnMVCCNode) GetTxn() txnif.TxnReader {
	return un.Txn
}

func (un *TxnMVCCNode) Compare(o *TxnMVCCNode) int {
	if un.Start.Less(o.Start) {
		return -1
	}
	if un.Start.Equal(o.Start) {
		return 0
	}
	return 1
}

func (un *TxnMVCCNode) AddLogIndex(idx *wal.Index) {
	if un.LogIndex == nil {
		un.LogIndex = make([]*wal.Index, 0)
	}
	un.LogIndex = append(un.LogIndex, idx)

}
func (un *TxnMVCCNode) GetLogIndex() []*wal.Index {
	return un.LogIndex
}
func (un *TxnMVCCNode) ApplyCommit(index *wal.Index) (err error) {
	un.Txn = nil
	un.AddLogIndex(index)
	return
}

func (un *TxnMVCCNode) ApplyRollback(index *wal.Index) (err error) {
	un.Txn = nil
	un.AddLogIndex(index)
	return
}

func (un *TxnMVCCNode) WriteTo(w io.Writer) (n int64, err error) {
	if err = binary.Write(w, binary.BigEndian, un.Start); err != nil {
		return
	}
	n += 12
	if err = binary.Write(w, binary.BigEndian, un.End); err != nil {
		return
	}
	n += 12
	var sn int64
	length := uint32(len(un.LogIndex))
	if err = binary.Write(w, binary.BigEndian, length); err != nil {
		return
	}
	n += 4
	for _, idx := range un.LogIndex {
		sn, err = idx.WriteTo(w)
		if err != nil {
			return
		}
		n += sn
	}
	return
}

func (un *TxnMVCCNode) ReadFrom(r io.Reader) (n int64, err error) {
	if err = binary.Read(r, binary.BigEndian, &un.Start); err != nil {
		return
	}
	n += 12
	if err = binary.Read(r, binary.BigEndian, &un.End); err != nil {
		return
	}
	n += 12

	length := uint32(0)
	if err = binary.Read(r, binary.BigEndian, &length); err != nil {
		return
	}
	n += 4
	if length != 0 {
		un.LogIndex = make([]*wal.Index, 0)
	}
	var sn int64
	for i := 0; i < int(length); i++ {
		idx := new(wal.Index)
		sn, err = idx.ReadFrom(r)
		if err != nil {
			return
		}
		n += sn
		un.LogIndex = append(un.LogIndex, idx)
	}
	return
}

func CompareTxnMVCCNode(e, o *TxnMVCCNode) int {
	return e.Compare(o)
}

func (un *TxnMVCCNode) UpdateNode(o *TxnMVCCNode) {
	if !un.Start.Equal(o.Start) {
		panic("logic err")
	}
	if !un.End.Equal(o.End) {
		panic("logic err")
	}
	un.AddLogIndex(o.LogIndex[0])
}

func (un *TxnMVCCNode) CloneAll() *TxnMVCCNode {
	n := &TxnMVCCNode{}
	n.Start = un.Start
	n.End = un.End
	if len(un.LogIndex) != 0 {
		n.LogIndex = make([]*wal.Index, 0)
		for _, idx := range un.LogIndex {
			n.LogIndex = append(n.LogIndex, idx.Clone())
		}
	}
	return n
}

func (un *TxnMVCCNode) String() string {
	return fmt.Sprintf("[%v,%v][logIndex=%v]",
		un.Start,
		un.End,
		un.LogIndex)
}

func (e *TxnMVCCNode) Prepare2PCPrepare() (ts types.TS, err error) {
	e.End = e.Txn.GetPrepareTS()
	ts = e.End
	return
}

func (e *TxnMVCCNode) PrepareCommit() (ts types.TS, err error) {
	e.End = e.Txn.GetCommitTS()
	ts = e.End
	return
}<|MERGE_RESOLUTION|>--- conflicted
+++ resolved
@@ -27,17 +27,10 @@
 type MVCCNode interface {
 	String() string
 
-<<<<<<< HEAD
-	PrepareWrite(ts types.TS) error
+	IsVisible(ts types.TS) (visible bool)
+	CheckConflict(ts types.TS) error
 	UpdateNode(o MVCCNode)
 
-	IsVisible(ts types.TS) (visible bool)
-=======
-	CheckConflict(startTS types.TS) error
-	UpdateNode(o MVCCNode)
-
-	IsVisible(startTS types.TS) (canRead bool)
->>>>>>> 1b8de32e
 	CommittedIn(minTS, maxTS types.TS) (committedIn, commitBeforeMinTS bool)
 	NeedWaitCommitting(ts types.TS) (bool, txnif.TxnReader)
 	IsSameTxn(ts types.TS) bool
@@ -82,11 +75,7 @@
 }
 
 // Check w-w confilct
-<<<<<<< HEAD
-func (un *TxnMVCCNode) PrepareWrite(ts types.TS) error {
-=======
-func (un *TxnMVCCNode) CheckConflict(startTS types.TS) error {
->>>>>>> 1b8de32e
+func (un *TxnMVCCNode) CheckConflict(ts types.TS) error {
 	if un.IsActive() {
 		if un.IsSameTxn(ts) {
 			return nil
@@ -99,23 +88,14 @@
 	return nil
 }
 
-<<<<<<< HEAD
 func (un *TxnMVCCNode) IsVisible(ts types.TS) (visible bool) {
 	if un.IsSameTxn(ts) {
-=======
-func (un *TxnMVCCNode) IsVisible(startTS types.TS) (canRead bool) {
-	if un.IsSameTxn(startTS) {
->>>>>>> 1b8de32e
 		return true
 	}
 	if un.IsActive() || un.IsCommitting() {
 		return false
 	}
-<<<<<<< HEAD
 	if un.End.LessEq(ts) {
-=======
-	if un.End.LessEq(startTS) {
->>>>>>> 1b8de32e
 		return true
 	}
 	return false
