// Copyright 2021 Matrix Origin
//
// Licensed under the Apache License, Version 2.0 (the "License");
// you may not use this file except in compliance with the License.
// You may obtain a copy of the License at
//
//      http://www.apache.org/licenses/LICENSE-2.0
//
// Unless required by applicable law or agreed to in writing, software
// distributed under the License is distributed on an "AS IS" BASIS,
// WITHOUT WARRANTIES OR CONDITIONS OF ANY KIND, either express or implied.
// See the License for the specific language governing permissions and
// limitations under the License.

package txnimpl

import (
	"fmt"

	"github.com/matrixorigin/matrixone/pkg/common/moerr"
	"github.com/matrixorigin/matrixone/pkg/container/types"
	"github.com/matrixorigin/matrixone/pkg/objectio"
	"github.com/matrixorigin/matrixone/pkg/vm/engine/tae/catalog"
	"github.com/matrixorigin/matrixone/pkg/vm/engine/tae/common"
	"github.com/matrixorigin/matrixone/pkg/vm/engine/tae/iface/txnif"
)

var ErrRWConflict = moerr.NewTxnRWConflictNoCtx()

func readWriteConfilictCheck[T catalog.BaseNode[T]](entry *catalog.BaseEntryImpl[T], ts types.TS) (err error) {
	entry.RLock()
	defer entry.RUnlock()
	needWait, txnToWait := entry.GetLatestNodeLocked().NeedWaitCommitting(ts)
	// TODO:
	// I don't think we need to wait here any more. `block` and `Object` are
	// local metadata and never be involved in a 2PC txn. So a prepared `block`
	// will never be rollbacked
	if needWait {
		entry.RUnlock()
		txnToWait.GetTxnState(true)
		entry.RLock()
	}
	if entry.DeleteBefore(ts) {
		err = ErrRWConflict
	}
	return
}

type warChecker struct {
	txn         txnif.AsyncTxn
	catalog     *catalog.Catalog
	conflictSet map[types.Objectid]bool
	readSet     map[types.Objectid]*catalog.ObjectEntry
	cache       map[types.Objectid]*catalog.ObjectEntry
}

func newWarChecker(txn txnif.AsyncTxn, c *catalog.Catalog) *warChecker {
	checker := &warChecker{
		txn:         txn,
		catalog:     c,
		conflictSet: make(map[types.Objectid]bool),
		readSet:     make(map[types.Objectid]*catalog.ObjectEntry),
		cache:       make(map[types.Objectid]*catalog.ObjectEntry),
	}
	return checker
}

func (checker *warChecker) CacheGet(
	dbID uint64,
	tableID uint64,
	ObjectID *types.Objectid) (object *catalog.ObjectEntry, err error) {
	object = checker.cacheGet(ObjectID)
	if object != nil {
		return
	}
	db, err := checker.catalog.GetDatabaseByID(dbID)
	if err != nil {
		return
	}
	table, err := db.GetTableEntryByID(tableID)
	if err != nil {
		return
	}
	object, err = table.GetObjectByID(ObjectID)
	if err != nil {
		return
	}
	checker.Cache(object)
	return
}

func (checker *warChecker) InsertByID(
	dbID uint64,
	tableID uint64,
	ObjectID *types.Objectid) {
	block, err := checker.CacheGet(dbID, tableID, ObjectID)
	if err != nil {
		panic(err)
	}
	checker.Insert(block)
}

func (checker *warChecker) cacheGet(id *objectio.ObjectId) *catalog.ObjectEntry {
	return checker.cache[*id]
}
func (checker *warChecker) Cache(block *catalog.ObjectEntry) {
	checker.cache[block.ID] = block
}

func (checker *warChecker) Insert(block *catalog.ObjectEntry) {
	checker.Cache(block)
	if checker.HasConflict(block.ID) {
		panic(fmt.Sprintf("cannot add conflicted %s into readset", block.String()))
	}
	checker.readSet[block.ID] = block
}

func (checker *warChecker) checkOne(id *common.ID, ts types.TS) (err error) {
	// defer func() {
	// 	logutil.Infof("checkOne blk=%s ts=%s err=%v", id.BlockString(), ts.ToString(), err)
	// }()
<<<<<<< HEAD
	if checker.HasConflict(*id.ObjectID()) {
		err = moerr.NewTxnRWConflictNoCtx()
=======
	if checker.HasConflict(id.BlockID) {
		err = ErrRWConflict
>>>>>>> 862a18d5
		return
	}
	entry := checker.readSet[*id.ObjectID()]
	if entry == nil {
		return
	}
	return readWriteConfilictCheck(entry.BaseEntryImpl, ts)
}

func (checker *warChecker) checkAll(ts types.TS) (err error) {
	for _, block := range checker.readSet {
		if err = readWriteConfilictCheck(block.BaseEntryImpl, ts); err != nil {
			return
		}
	}
	return
}

func (checker *warChecker) Delete(id *common.ID) {
	checker.conflictSet[*id.ObjectID()] = true
	delete(checker.readSet, *id.ObjectID())
}

func (checker *warChecker) HasConflict(id types.Objectid) (y bool) {
	_, y = checker.conflictSet[id]
	return
}<|MERGE_RESOLUTION|>--- conflicted
+++ resolved
@@ -119,13 +119,8 @@
 	// defer func() {
 	// 	logutil.Infof("checkOne blk=%s ts=%s err=%v", id.BlockString(), ts.ToString(), err)
 	// }()
-<<<<<<< HEAD
 	if checker.HasConflict(*id.ObjectID()) {
-		err = moerr.NewTxnRWConflictNoCtx()
-=======
-	if checker.HasConflict(id.BlockID) {
 		err = ErrRWConflict
->>>>>>> 862a18d5
 		return
 	}
 	entry := checker.readSet[*id.ObjectID()]
