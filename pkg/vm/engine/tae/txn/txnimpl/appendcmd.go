--- conflicted
+++ resolved
@@ -87,13 +87,8 @@
 func (c *AppendCmd) Close()         { c.ComposedCmd.Close() }
 func (c *AppendCmd) GetType() int16 { return CmdAppend }
 func (c *AppendCmd) WriteTo(w io.Writer) (n int64, err error) {
-<<<<<<< HEAD
-	typ := c.GetType()
-	if _, err = w.Write(types.EncodeInt16(&typ)); err != nil {
-=======
 	t := c.GetType()
 	if _, err = w.Write(types.EncodeInt16(&t)); err != nil {
->>>>>>> 6a79d797
 		return
 	}
 	if _, err = w.Write(types.EncodeUint32(&c.ID)); err != nil {
