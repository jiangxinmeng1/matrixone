--- conflicted
+++ resolved
@@ -257,13 +257,9 @@
 
 func (c *objStatArg) String() string {
 	if c.tbl != nil {
-<<<<<<< HEAD
-		t = fmt.Sprintf("%d-%s", c.tbl.ID, c.tbl.GetLastestSchemaLocked(false).Name)
-=======
-		return fmt.Sprintf("%d-%s verbose %v", c.tbl.ID, c.tbl.GetLastestSchema().Name, c.verbose)
+		return fmt.Sprintf("%d-%s verbose %v", c.tbl.ID, c.tbl.GetLastestSchema(false).Name, c.verbose)
 	} else {
 		return fmt.Sprintf("list with top %d", c.topk)
->>>>>>> e2c8bf90
 	}
 }
 
@@ -727,100 +723,6 @@
 	return nil
 }
 
-<<<<<<< HEAD
-type manuallyMergeArg struct {
-	ctx     *inspectContext
-	tbl     *catalog.TableEntry
-	objects []*catalog.ObjectEntry
-}
-
-func (c *manuallyMergeArg) PrepareCommand() *cobra.Command {
-	mmCmd := &cobra.Command{
-		Use:   "merge",
-		Short: "manually merge objects",
-		Run:   RunFactory(c),
-	}
-
-	mmCmd.Flags().StringP("target", "t", "*", "format: db.table")
-	mmCmd.Flags().StringSliceP("objects", "o", nil, "format: object_id_0000,object_id_0000")
-	return mmCmd
-}
-
-func (c *manuallyMergeArg) FromCommand(cmd *cobra.Command) (err error) {
-	c.ctx = cmd.Flag("ictx").Value.(*inspectContext)
-
-	address, _ := cmd.Flags().GetString("target")
-	c.tbl, err = parseTableTarget(address, c.ctx.acinfo, c.ctx.db)
-	if err != nil {
-		return err
-	}
-	if c.tbl == nil {
-		return moerr.NewInvalidInputNoCtx("need table target")
-	}
-
-	objects, _ := cmd.Flags().GetStringSlice("objects")
-
-	dedup := make(map[string]struct{}, len(objects))
-	for _, o := range objects {
-		if _, ok := dedup[o]; ok {
-			return moerr.NewInvalidInputNoCtx("duplicate object %s", o)
-		}
-		dedup[o] = struct{}{}
-	}
-	if len(dedup) < 2 {
-		return moerr.NewInvalidInputNoCtx("need at least 2 objects")
-	}
-	objs := make([]*catalog.ObjectEntry, 0, len(objects))
-	for o := range dedup {
-		parts := strings.Split(o, "_")
-		uid, err := types.ParseUuid(parts[0])
-		if err != nil {
-			return err
-		}
-		objects, err := c.tbl.GetObjectsByID(&uid, false)
-		if err != nil {
-			return moerr.NewInvalidInputNoCtx("not found object %s", o)
-		}
-		for _, obj := range objects {
-			if !obj.IsActive() || obj.IsAppendable() {
-				return moerr.NewInvalidInputNoCtx("object is deleted or not a flushed one %s", o)
-			}
-			objs = append(objs, obj)
-		}
-	}
-
-	c.objects = objs
-	return nil
-}
-
-func (c *manuallyMergeArg) String() string {
-	t := "*"
-	if c.tbl != nil {
-		t = fmt.Sprintf("%d-%s", c.tbl.ID, c.tbl.GetLastestSchemaLocked(false).Name)
-	}
-
-	b := &bytes.Buffer{}
-	for _, o := range c.objects {
-		b.WriteString(fmt.Sprintf("%s_0000,", o.ID.String()))
-	}
-
-	return fmt.Sprintf("(%s) objects: %s", t, b.String())
-}
-
-func (c *manuallyMergeArg) Run() error {
-	err := c.ctx.db.MergeHandle.ManuallyMerge(c.tbl, c.objects)
-	if err != nil {
-		return err
-	}
-	c.ctx.resp.Payload = []byte(fmt.Sprintf(
-		"success. see more to run select mo_ctl('dn', 'inspect', 'object -t %s.%s')\\G",
-		c.tbl.GetDB().GetName(), c.tbl.GetLastestSchemaLocked(false).Name,
-	))
-	return nil
-}
-
-=======
->>>>>>> e2c8bf90
 type mergePolicyArg struct {
 	ctx               *inspectContext
 	tbl               *catalog.TableEntry
