--- conflicted
+++ resolved
@@ -65,14 +65,11 @@
 	CheckpointUnit
 	BlockReplayer
 
-<<<<<<< HEAD
 	DumpData(attr string) (view *model.ColumnView, err error)
 	LoadCommitTS() containers.Vector
 	LoadDeleteCommitTS() containers.Vector
+	DeletesInfo() string
 
-=======
-	DeletesInfo() string
->>>>>>> 00876823
 	GetRowsOnReplay() uint64
 	GetID() *common.ID
 	IsAppendable() bool
