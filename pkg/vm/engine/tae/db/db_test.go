--- conflicted
+++ resolved
@@ -4091,12 +4091,8 @@
 }
 
 func TestDelete4(t *testing.T) {
-<<<<<<< HEAD
+	defer leaktest.AfterTest(t)()
 	// t.Skip(any("This case crashes occasionally, is being fixed, skip it for now"))
-=======
-	defer leaktest.AfterTest(t)()
-	t.Skip(any("This case crashes occasionally, is being fixed, skip it for now"))
->>>>>>> aa08658e
 	opts := config.WithQuickScanAndCKPOpts(nil)
 	tae := newTestEngine(t, opts)
 	defer tae.Close()
