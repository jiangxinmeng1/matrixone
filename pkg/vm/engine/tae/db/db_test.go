// Copyright 2021 Matrix Origin
//
// Licensed under the Apache License, Version 2.0 (the "License");
// you may not use this file except in compliance with the License.
// You may obtain a copy of the License at
//
//      http://www.apache.org/licenses/LICENSE-2.0
//
// Unless required by applicable law or agreed to in writing, software
// distributed under the License is distributed on an "AS IS" BASIS,
// WITHOUT WARRANTIES OR CONDITIONS OF ANY KIND, either express or implied.
// See the License for the specific language governing permissions and
// limitations under the License.

package db

import (
	"bytes"
	"context"
	"math/rand"
	"reflect"
	"sync"
	"sync/atomic"
	"testing"
	"time"

	"github.com/lni/goutils/leaktest"
	"github.com/matrixorigin/matrixone/pkg/pb/api"
	"github.com/matrixorigin/matrixone/pkg/pb/timestamp"
	"github.com/matrixorigin/matrixone/pkg/vm/engine/tae/dataio/blockio"
	"github.com/matrixorigin/matrixone/pkg/vm/engine/tae/db/checkpoint"
	"github.com/matrixorigin/matrixone/pkg/vm/engine/tae/logtail"
	"github.com/matrixorigin/matrixone/pkg/vm/engine/tae/model"

	"github.com/matrixorigin/matrixone/pkg/common/moerr"
	"github.com/matrixorigin/matrixone/pkg/common/mpool"
	"github.com/matrixorigin/matrixone/pkg/container/types"
	"github.com/matrixorigin/matrixone/pkg/container/vector"
	"github.com/matrixorigin/matrixone/pkg/vm/engine/tae/containers"
	"github.com/matrixorigin/matrixone/pkg/vm/engine/tae/testutils/config"

	pkgcatalog "github.com/matrixorigin/matrixone/pkg/catalog"
	"github.com/matrixorigin/matrixone/pkg/vm/engine/tae/catalog"
	"github.com/matrixorigin/matrixone/pkg/vm/engine/tae/common"
	"github.com/matrixorigin/matrixone/pkg/vm/engine/tae/iface/handle"
	"github.com/matrixorigin/matrixone/pkg/vm/engine/tae/iface/txnif"
	"github.com/matrixorigin/matrixone/pkg/vm/engine/tae/options"
	"github.com/matrixorigin/matrixone/pkg/vm/engine/tae/tables/jobs"
	"github.com/matrixorigin/matrixone/pkg/vm/engine/tae/tables/txnentries"
	"github.com/matrixorigin/matrixone/pkg/vm/engine/tae/tasks"
	ops "github.com/matrixorigin/matrixone/pkg/vm/engine/tae/tasks/worker"
	"github.com/matrixorigin/matrixone/pkg/vm/engine/tae/testutils"
	"github.com/panjf2000/ants/v2"
	"github.com/stretchr/testify/assert"
)

func TestAppend(t *testing.T) {
	defer leaktest.AfterTest(t)()
	testutils.EnsureNoLeak(t)
	tae := newTestEngine(t, nil)
	defer tae.Close()
	schema := catalog.MockSchemaAll(14, 3)
	schema.BlockMaxRows = options.DefaultBlockMaxRows
	schema.SegmentMaxBlocks = options.DefaultBlocksPerSegment
	tae.bindSchema(schema)
	data := catalog.MockBatch(schema, int(schema.BlockMaxRows*2))
	defer data.Close()
	bats := data.Split(4)
	now := time.Now()
	tae.createRelAndAppend(bats[0], true)
	t.Log(time.Since(now))
	tae.checkRowsByScan(bats[0].Length(), false)

	txn, rel := tae.getRelation()
	err := rel.Append(bats[1])
	assert.NoError(t, err)
	// FIXME
	// checkAllColRowsByScan(t, rel, bats[0].Length()+bats[1].Length(), false)
	err = rel.Append(bats[2])
	assert.NoError(t, err)
	assert.NoError(t, txn.Commit())
	tae.checkRowsByScan(bats[0].Length()+bats[1].Length()+bats[2].Length(), false)
}

func TestAppend2(t *testing.T) {
	defer leaktest.AfterTest(t)()
	testutils.EnsureNoLeak(t)
	opts := config.WithQuickScanAndCKPOpts(nil)
	db := initDB(t, opts)
	defer db.Close()

	// this task won't affect logic of TestAppend2, it just prints logs about dirty count
	forest := logtail.NewDirtyCollector(db.LogtailMgr, opts.Clock, db.Catalog, new(catalog.LoopProcessor))
	hb := ops.NewHeartBeaterWithFunc(5*time.Millisecond, func() {
		forest.Run()
		t.Log(forest.String())
	}, nil)
	hb.Start()
	defer hb.Stop()

	schema := catalog.MockSchemaAll(13, 3)
	schema.BlockMaxRows = 400
	schema.SegmentMaxBlocks = 10
	createRelation(t, db, "db", schema, true)

	totalRows := uint64(schema.BlockMaxRows * 30)
	bat := catalog.MockBatch(schema, int(totalRows))
	defer bat.Close()
	bats := bat.Split(100)

	var wg sync.WaitGroup
	pool, _ := ants.NewPool(80)
	defer pool.Release()

	start := time.Now()
	for _, data := range bats {
		wg.Add(1)
		err := pool.Submit(appendClosure(t, data, schema.Name, db, &wg))
		assert.Nil(t, err)
	}
	wg.Wait()
	t.Logf("Append %d rows takes: %s", totalRows, time.Since(start))
	{
		txn, rel := getDefaultRelation(t, db, schema.Name)
		checkAllColRowsByScan(t, rel, int(totalRows), false)
		assert.NoError(t, txn.Commit())
	}
	t.Log(db.Opts.Catalog.SimplePPString(common.PPL1))

	now := time.Now()
	testutils.WaitExpect(10000, func() bool {
		return db.Scheduler.GetPenddingLSNCnt() == 0
	})
	t.Log(time.Since(now))
	t.Logf("Checkpointed: %d", db.Scheduler.GetCheckpointedLSN())
	t.Logf("GetPenddingLSNCnt: %d", db.Scheduler.GetPenddingLSNCnt())
	assert.Equal(t, uint64(0), db.Scheduler.GetPenddingLSNCnt())
	t.Log(db.Catalog.SimplePPString(common.PPL1))
	wg.Add(1)
	appendFailClosure(t, bats[0], schema.Name, db, &wg)()
	wg.Wait()
}

func TestAppend3(t *testing.T) {
	defer leaktest.AfterTest(t)()
	testutils.EnsureNoLeak(t)
	opts := config.WithQuickScanAndCKPOpts(nil)
	tae := initDB(t, opts)
	defer tae.Close()
	schema := catalog.MockSchema(2, 0)
	schema.BlockMaxRows = 10
	schema.SegmentMaxBlocks = 2
	createRelation(t, tae, "db", schema, true)
	bat := catalog.MockBatch(schema, int(schema.BlockMaxRows))
	defer bat.Close()
	var wg sync.WaitGroup
	wg.Add(1)
	appendClosure(t, bat, schema.Name, tae, &wg)()
	wg.Wait()
	testutils.WaitExpect(2000, func() bool {
		return tae.Scheduler.GetPenddingLSNCnt() == 0
	})
	// t.Log(tae.Catalog.SimplePPString(common.PPL1))
	wg.Add(1)
	appendFailClosure(t, bat, schema.Name, tae, &wg)()
	wg.Wait()
}

func TestAppend4(t *testing.T) {
	defer leaktest.AfterTest(t)()
	testutils.EnsureNoLeak(t)
	opts := config.WithLongScanAndCKPOpts(nil)
	tae := initDB(t, opts)
	defer tae.Close()
	schema1 := catalog.MockSchemaAll(18, 14)
	schema2 := catalog.MockSchemaAll(18, 15)
	schema3 := catalog.MockSchemaAll(18, 16)
	schema4 := catalog.MockSchemaAll(18, 11)
	schema1.BlockMaxRows = 10
	schema2.BlockMaxRows = 10
	schema3.BlockMaxRows = 10
	schema4.BlockMaxRows = 10
	schema1.SegmentMaxBlocks = 2
	schema2.SegmentMaxBlocks = 2
	schema3.SegmentMaxBlocks = 2
	schema4.SegmentMaxBlocks = 2
	schemas := []*catalog.Schema{schema1, schema2, schema3, schema4}
	createDB(t, tae, defaultTestDB)
	for _, schema := range schemas {
		bat := catalog.MockBatch(schema, int(schema.BlockMaxRows*3-1))
		defer bat.Close()
		bats := bat.Split(1)
		createRelation(t, tae, defaultTestDB, schema, false)
		for i := range bats {
			txn, rel := getDefaultRelation(t, tae, schema.Name)
			err := rel.Append(bats[i])
			assert.NoError(t, err)
			err = txn.Commit()
			assert.NoError(t, err)
		}
		txn, rel := getDefaultRelation(t, tae, schema.Name)
		checkAllColRowsByScan(t, rel, bat.Length(), false)

		v := bat.Vecs[schema.GetSingleSortKeyIdx()].Get(3)
		filter := handle.NewEQFilter(v)
		err := rel.DeleteByFilter(filter)
		assert.NoError(t, err)
		err = txn.Commit()
		assert.NoError(t, err)

		txn, rel = getDefaultRelation(t, tae, schema.Name)
		checkAllColRowsByScan(t, rel, bat.Length()-1, true)
		err = txn.Commit()
		assert.NoError(t, err)
		compactBlocks(t, 0, tae, defaultTestDB, schema, false)
		txn, rel = getDefaultRelation(t, tae, schema.Name)
		checkAllColRowsByScan(t, rel, bat.Length()-1, false)
		err = txn.Commit()
		assert.NoError(t, err)
	}
}

func testCRUD(t *testing.T, tae *DB, schema *catalog.Schema) {
	bat := catalog.MockBatch(schema, int(schema.BlockMaxRows*(uint32(schema.SegmentMaxBlocks)+1)-1))
	defer bat.Close()
	bats := bat.Split(4)

	var updateColIdx int
	if schema.GetSingleSortKeyIdx() >= 17 {
		updateColIdx = 0
	} else {
		updateColIdx = schema.GetSingleSortKeyIdx() + 1
	}

	createRelationAndAppend(t, 0, tae, defaultTestDB, schema, bats[0], false)

	txn, rel := getDefaultRelation(t, tae, schema.Name)
	err := rel.Append(bats[0])
	assert.True(t, moerr.IsMoErrCode(err, moerr.ErrDuplicateEntry))
	checkAllColRowsByScan(t, rel, bats[0].Length(), false)
	v := bats[0].Vecs[schema.GetSingleSortKeyIdx()].Get(2)
	filter := handle.NewEQFilter(v)
	err = rel.DeleteByFilter(filter)
	assert.NoError(t, err)

	oldv := bats[0].Vecs[updateColIdx].Get(5)
	v = bats[0].Vecs[schema.GetSingleSortKeyIdx()].Get(5)
	ufilter := handle.NewEQFilter(v)
	{
		ot := reflect.ValueOf(&oldv).Elem()
		nv := reflect.ValueOf(int8(99))
		if nv.CanConvert(reflect.TypeOf(oldv)) {
			ot.Set(nv.Convert(reflect.TypeOf(oldv)))
		}
	}
	err = rel.UpdateByFilter(ufilter, uint16(updateColIdx), oldv)
	assert.NoError(t, err)

	checkAllColRowsByScan(t, rel, bats[0].Length()-1, true)
	assert.NoError(t, txn.Commit())

	txn, rel = getDefaultRelation(t, tae, schema.Name)
	checkAllColRowsByScan(t, rel, bats[0].Length()-1, true)
	for _, b := range bats[1:] {
		err = rel.Append(b)
		assert.NoError(t, err)
	}
	checkAllColRowsByScan(t, rel, bat.Length()-1, true)
	assert.NoError(t, txn.Commit())

	compactBlocks(t, 0, tae, defaultTestDB, schema, false)

	txn, rel = getDefaultRelation(t, tae, schema.Name)
	checkAllColRowsByScan(t, rel, bat.Length()-1, false)
	v = bats[0].Vecs[schema.GetSingleSortKeyIdx()].Get(3)
	filter = handle.NewEQFilter(v)
	err = rel.DeleteByFilter(filter)
	assert.NoError(t, err)
	checkAllColRowsByScan(t, rel, bat.Length()-2, true)
	assert.NoError(t, txn.Commit())

	// After merging blocks, the logic of read data is modified
	//compactSegs(t, tae, schema)

	txn, rel = getDefaultRelation(t, tae, schema.Name)
	//checkAllColRowsByScan(t, rel, bat.Length()-2, false)
	checkAllColRowsByScan(t, rel, bat.Length()-1, false)
	assert.NoError(t, txn.Commit())

	// t.Log(rel.GetMeta().(*catalog.TableEntry).PPString(common.PPL1, 0, ""))
	dropRelation(t, tae, defaultTestDB, schema.Name)
}

func TestCRUD(t *testing.T) {
	defer leaktest.AfterTest(t)()
	testutils.EnsureNoLeak(t)
	opts := config.WithLongScanAndCKPOpts(nil)
	tae := initDB(t, opts)
	defer tae.Close()
	createDB(t, tae, defaultTestDB)
	withTestAllPKType(t, tae, testCRUD)
}

func TestTableHandle(t *testing.T) {
	defer leaktest.AfterTest(t)()
	testutils.EnsureNoLeak(t)
	db := initDB(t, nil)
	defer db.Close()

	schema := catalog.MockSchema(2, 0)
	schema.BlockMaxRows = 1000
	schema.SegmentMaxBlocks = 2

	txn, _ := db.StartTxn(nil)
	database, _ := txn.CreateDatabase("db", "")
	rel, _ := database.CreateRelation(schema)

	tableMeta := rel.GetMeta().(*catalog.TableEntry)
	t.Log(tableMeta.String())
	table := tableMeta.GetTableData()

	handle := table.GetHandle()
	appender, err := handle.GetAppender()
	assert.Nil(t, appender)
	assert.True(t, moerr.IsMoErrCode(err, moerr.ErrAppendableSegmentNotFound))
}

func TestCreateBlock(t *testing.T) {
	defer leaktest.AfterTest(t)()
	testutils.EnsureNoLeak(t)
	db := initDB(t, nil)
	defer db.Close()

	txn, _ := db.StartTxn(nil)
	database, _ := txn.CreateDatabase("db", "")
	schema := catalog.MockSchemaAll(13, 12)
	rel, err := database.CreateRelation(schema)
	assert.Nil(t, err)
	seg, err := rel.CreateSegment(false)
	assert.Nil(t, err)
	blk1, err := seg.CreateBlock(false)
	assert.Nil(t, err)
	blk2, err := seg.CreateNonAppendableBlock()
	assert.Nil(t, err)
	lastAppendable := seg.GetMeta().(*catalog.SegmentEntry).LastAppendableBlock()
	assert.Equal(t, blk1.Fingerprint().BlockID, lastAppendable.GetID())
	assert.True(t, lastAppendable.IsAppendable())
	blk2Meta := blk2.GetMeta().(*catalog.BlockEntry)
	assert.False(t, blk2Meta.IsAppendable())

	t.Log(db.Opts.Catalog.SimplePPString(common.PPL1))
	assert.Nil(t, txn.Commit())
	t.Log(db.Opts.Catalog.SimplePPString(common.PPL1))
}

func TestNonAppendableBlock(t *testing.T) {
	defer leaktest.AfterTest(t)()
	testutils.EnsureNoLeak(t)
	db := initDB(t, nil)
	defer db.Close()
	schema := catalog.MockSchemaAll(13, 1)
	schema.BlockMaxRows = 10
	schema.SegmentMaxBlocks = 2

	bat := catalog.MockBatch(schema, 8)
	defer bat.Close()

	createRelation(t, db, "db", schema, true)

	{
		txn, _ := db.StartTxn(nil)
		database, err := txn.GetDatabase("db")
		assert.Nil(t, err)
		rel, err := database.GetRelationByName(schema.Name)
		assert.Nil(t, err)
		seg, err := rel.CreateSegment(false)
		assert.Nil(t, err)
		blk, err := seg.CreateNonAppendableBlock()
		assert.Nil(t, err)
		dataBlk := blk.GetMeta().(*catalog.BlockEntry).GetBlockData()
		name := blockio.EncodeObjectName()
		writer := blockio.NewWriter(context.Background(), dataBlk.GetFs(), name)
		_, err = writer.WriteBlock(bat)
		assert.Nil(t, err)
		blocks, err := writer.Sync()
		assert.Nil(t, err)
		metaLoc, err := blockio.EncodeMetaLocWithObject(
			blocks[0].GetExtent(),
			uint32(bat.Length()),
			blocks)
		assert.Nil(t, err)
		blk.UpdateMetaLoc(metaLoc)
		v, err := dataBlk.GetValue(txn, 4, 2)
		assert.Nil(t, err)
		expectVal := bat.Vecs[2].Get(4)
		assert.Equal(t, expectVal, v)
		assert.Equal(t, bat.Vecs[0].Length(), blk.Rows())

		view, err := dataBlk.GetColumnDataById(txn, 2, nil)
		assert.Nil(t, err)
		defer view.Close()
		assert.Nil(t, view.DeleteMask)
		assert.Equal(t, bat.Vecs[2].Length(), view.Length())

		_, err = dataBlk.RangeDelete(txn, 1, 2, handle.DT_Normal)
		assert.Nil(t, err)

		view, err = dataBlk.GetColumnDataById(txn, 2, nil)
		assert.Nil(t, err)
		defer view.Close()
		assert.True(t, view.DeleteMask.Contains(1))
		assert.True(t, view.DeleteMask.Contains(2))
		assert.Equal(t, bat.Vecs[2].Length(), view.Length())

		// _, err = dataBlk.Update(txn, 3, 2, int32(999))
		// assert.Nil(t, err)

		view, err = dataBlk.GetColumnDataById(txn, 2, nil)
		assert.Nil(t, err)
		defer view.Close()
		assert.True(t, view.DeleteMask.Contains(1))
		assert.True(t, view.DeleteMask.Contains(2))
		assert.Equal(t, bat.Vecs[2].Length(), view.Length())
		// v = view.GetData().Get(3)
		// assert.Equal(t, int32(999), v)

		assert.Nil(t, txn.Commit())
	}
}

func TestCreateSegment(t *testing.T) {
	defer leaktest.AfterTest(t)()
	testutils.EnsureNoLeak(t)
	tae := initDB(t, nil)
	defer tae.Close()
	schema := catalog.MockSchemaAll(1, 0)
	txn, _ := tae.StartTxn(nil)
	db, err := txn.CreateDatabase("db", "")
	assert.Nil(t, err)
	rel, err := db.CreateRelation(schema)
	assert.Nil(t, err)
	_, err = rel.CreateNonAppendableSegment()
	assert.Nil(t, err)
	assert.Nil(t, txn.Commit())

	bat := catalog.MockBatch(schema, 5)
	defer bat.Close()

	appendClosure(t, bat, schema.Name, tae, nil)()

	segCnt := 0
	processor := new(catalog.LoopProcessor)
	processor.SegmentFn = func(segment *catalog.SegmentEntry) error {
		segCnt++
		return nil
	}
	err = tae.Opts.Catalog.RecurLoop(processor)
	assert.Nil(t, err)
	assert.Equal(t, 2+3, segCnt)
	t.Log(tae.Opts.Catalog.SimplePPString(common.PPL1))
}

func TestCompactBlock1(t *testing.T) {
	defer leaktest.AfterTest(t)()
	testutils.EnsureNoLeak(t)
	opts := config.WithLongScanAndCKPOpts(nil)
	db := initDB(t, opts)
	defer db.Close()
	schema := catalog.MockSchemaAll(13, 2)
	schema.BlockMaxRows = 10
	schema.SegmentMaxBlocks = 4
	bat := catalog.MockBatch(schema, int(schema.BlockMaxRows))
	defer bat.Close()
	createRelationAndAppend(t, 0, db, "db", schema, bat, true)
	t.Log(db.Opts.Catalog.SimplePPString(common.PPL1))

	v := bat.Vecs[schema.GetSingleSortKeyIdx()].Get(2)
	filter := handle.NewEQFilter(v)
	// 1. No updates and deletes
	{
		txn, rel := getDefaultRelation(t, db, schema.Name)
		blkMeta := getOneBlockMeta(rel)
		task, err := jobs.NewCompactBlockTask(tasks.WaitableCtx, txn, blkMeta, db.Scheduler)
		assert.Nil(t, err)
		preparer, err := task.PrepareData(blkMeta.MakeKey())
		assert.Nil(t, err)
		assert.NotNil(t, preparer.Columns)
		defer preparer.Close()
		for col := 0; col < len(bat.Vecs); col++ {
			for row := 0; row < bat.Vecs[0].Length(); row++ {
				exp := bat.Vecs[col].Get(row)
				act := preparer.Columns.Vecs[col].Get(row)
				assert.Equal(t, exp, act)
			}
		}
		err = rel.DeleteByFilter(filter)
		assert.NoError(t, err)
		assert.NoError(t, txn.Commit())
	}
	{
		txn, _ := db.StartTxn(nil)
		database, err := txn.GetDatabase("db")
		assert.Nil(t, err)
		rel, err := database.GetRelationByName(schema.Name)
		assert.Nil(t, err)
		v = bat.Vecs[schema.GetSingleSortKeyIdx()].Get(3)
		filter.Val = v
		id, _, err := rel.GetByFilter(filter)
		assert.Nil(t, err)
		seg, _ := rel.GetSegment(id.SegmentID)
		block, err := seg.GetBlock(id.BlockID)
		assert.Nil(t, err)
		blkMeta := block.GetMeta().(*catalog.BlockEntry)
		task, err := jobs.NewCompactBlockTask(tasks.WaitableCtx, txn, blkMeta, nil)
		assert.Nil(t, err)
		preparer, err := task.PrepareData(blkMeta.MakeKey())
		assert.Nil(t, err)
		defer preparer.Close()
		assert.Equal(t, bat.Vecs[0].Length()-1, preparer.Columns.Vecs[0].Length())
		{
			txn, _ := db.StartTxn(nil)
			database, err := txn.GetDatabase("db")
			assert.Nil(t, err)
			rel, err := database.GetRelationByName(schema.Name)
			assert.Nil(t, err)
			v = bat.Vecs[schema.GetSingleSortKeyIdx()].Get(4)
			filter.Val = v
			id, offset, err := rel.GetByFilter(filter)
			assert.Nil(t, err)
			err = rel.RangeDelete(id, offset, offset, handle.DT_Normal)
			assert.Nil(t, err)
			f2 := handle.NewEQFilter(v.(int32) + 1)
			err = rel.UpdateByFilter(f2, 3, int64(99))
			assert.Nil(t, err)
			assert.Nil(t, txn.Commit())
		}
		task, err = jobs.NewCompactBlockTask(tasks.WaitableCtx, txn, blkMeta, nil)
		assert.Nil(t, err)
		preparer, err = task.PrepareData(blkMeta.MakeKey())
		assert.Nil(t, err)
		defer preparer.Close()
		assert.Equal(t, bat.Vecs[0].Length()-1, preparer.Columns.Vecs[0].Length())
		var maxTs types.TS
		{
			txn, rel := getDefaultRelation(t, db, schema.Name)
			seg, err := rel.GetSegment(id.SegmentID)
			assert.Nil(t, err)
			blk, err := seg.GetBlock(id.BlockID)
			assert.Nil(t, err)
			blkMeta := blk.GetMeta().(*catalog.BlockEntry)
			task, err = jobs.NewCompactBlockTask(tasks.WaitableCtx, txn, blkMeta, nil)
			assert.Nil(t, err)
			preparer, err := task.PrepareData(blkMeta.MakeKey())
			assert.Nil(t, err)
			defer preparer.Close()
			assert.Equal(t, bat.Vecs[0].Length()-3, preparer.Columns.Vecs[0].Length())
			maxTs = txn.GetStartTS()
		}

		dataBlock := block.GetMeta().(*catalog.BlockEntry).GetBlockData()
		changes, err := dataBlock.CollectChangesInRange(txn.GetStartTS(), maxTs.Next())
		assert.NoError(t, err)
		assert.Equal(t, uint64(2), changes.DeleteMask.GetCardinality())

		destBlock, err := seg.CreateNonAppendableBlock()
		assert.Nil(t, err)
		m := destBlock.GetMeta().(*catalog.BlockEntry)
		txnEntry := txnentries.NewCompactBlockEntry(txn, block, destBlock, db.Scheduler, nil, nil)
		err = txn.LogTxnEntry(m.GetSegment().GetTable().GetDB().ID, destBlock.Fingerprint().TableID, txnEntry, []*common.ID{block.Fingerprint()})
		assert.Nil(t, err)
		assert.Nil(t, err)
		err = txn.Commit()
		assert.True(t, moerr.IsMoErrCode(err, moerr.ErrTxnWWConflict))
	}
}

func TestCompactBlock2(t *testing.T) {
	defer leaktest.AfterTest(t)()
	testutils.EnsureNoLeak(t)
	opts := config.WithLongScanAndCKPOpts(nil)
	db := initDB(t, opts)
	defer db.Close()

	worker := ops.NewOpWorker("xx")
	worker.Start()
	defer worker.Stop()
	schema := catalog.MockSchemaAll(13, 2)
	schema.BlockMaxRows = 20
	schema.SegmentMaxBlocks = 2
	bat := catalog.MockBatch(schema, int(schema.BlockMaxRows))
	defer bat.Close()
	createRelationAndAppend(t, 0, db, "db", schema, bat, true)
	var newBlockFp *common.ID
	{
		txn, rel := getDefaultRelation(t, db, schema.Name)
		blkMeta := getOneBlockMeta(rel)
		task, err := jobs.NewCompactBlockTask(tasks.WaitableCtx, txn, blkMeta, db.Scheduler)
		assert.NoError(t, err)
		worker.SendOp(task)
		err = task.WaitDone()
		assert.NoError(t, err)
		newBlockFp = task.GetNewBlock().Fingerprint()
		assert.NoError(t, txn.Commit())
	}
	{
		t.Log(db.Opts.Catalog.SimplePPString(common.PPL1))
		txn, rel := getDefaultRelation(t, db, schema.Name)
		t.Log(rel.SimplePPString(common.PPL1))
		seg, err := rel.GetSegment(newBlockFp.SegmentID)
		assert.Nil(t, err)
		blk, err := seg.GetBlock(newBlockFp.BlockID)
		assert.Nil(t, err)
		view, err := blk.GetColumnDataById(3, nil)
		assert.NoError(t, err)
		defer view.Close()
		assert.True(t, view.GetData().Equals(bat.Vecs[3]))
		err = blk.RangeDelete(1, 2, handle.DT_Normal)
		assert.Nil(t, err)
		assert.Nil(t, txn.Commit())
	}
	{
		t.Log(db.Opts.Catalog.SimplePPString(common.PPL1))
		txn, rel := getDefaultRelation(t, db, schema.Name)
		t.Log(rel.SimplePPString(common.PPL1))
		seg, err := rel.GetSegment(newBlockFp.SegmentID)
		assert.Nil(t, err)
		blk, err := seg.GetBlock(newBlockFp.BlockID)
		assert.Nil(t, err)
		task, err := jobs.NewCompactBlockTask(tasks.WaitableCtx, txn, blk.GetMeta().(*catalog.BlockEntry), db.Scheduler)
		assert.Nil(t, err)
		worker.SendOp(task)
		err = task.WaitDone()
		assert.Nil(t, err)
		newBlockFp = task.GetNewBlock().Fingerprint()
		assert.Nil(t, txn.Commit())
	}
	{
		t.Log(db.Opts.Catalog.SimplePPString(common.PPL1))
		txn, rel := getDefaultRelation(t, db, schema.Name)
		seg, err := rel.GetSegment(newBlockFp.SegmentID)
		assert.Nil(t, err)
		blk, err := seg.GetBlock(newBlockFp.BlockID)
		assert.Nil(t, err)
		view, err := blk.GetColumnDataById(3, nil)
		assert.Nil(t, err)
		defer view.Close()
		assert.Nil(t, view.DeleteMask)
		// t.Logf("view: %v", view.GetData().String())
		// t.Logf("raw : %v", bat.Vecs[3].String())
		assert.Equal(t, bat.Vecs[0].Length()-2, view.Length())

		cnt := 0
		forEachBlock(rel, func(blk handle.Block) (err error) {
			cnt++
			return
		})
		assert.Equal(t, 1, cnt)

		task, err := jobs.NewCompactBlockTask(tasks.WaitableCtx, txn, blk.GetMeta().(*catalog.BlockEntry), db.Scheduler)
		assert.Nil(t, err)
		worker.SendOp(task)
		err = task.WaitDone()
		assert.Nil(t, err)
		newBlockFp = task.GetNewBlock().Fingerprint()
		{
			txn, rel := getDefaultRelation(t, db, schema.Name)
			seg, err := rel.GetSegment(newBlockFp.SegmentID)
			assert.NoError(t, err)
			blk, err := seg.GetBlock(newBlockFp.BlockID)
			assert.NoError(t, err)
			err = blk.RangeDelete(4, 5, handle.DT_Normal)
			assert.NoError(t, err)
			assert.NoError(t, txn.Commit())
		}
		assert.NoError(t, txn.Commit())
	}
	{
		txn, rel := getDefaultRelation(t, db, schema.Name)
		t.Log(rel.SimplePPString(common.PPL1))
		t.Log(db.Opts.Catalog.SimplePPString(common.PPL1))
		seg, err := rel.GetSegment(newBlockFp.SegmentID)
		assert.Nil(t, err)
		blk, err := seg.GetBlock(newBlockFp.BlockID)
		assert.Nil(t, err)
		view, err := blk.GetColumnDataById(3, nil)
		assert.Nil(t, err)
		defer view.Close()
		assert.True(t, view.DeleteMask.Contains(4))
		assert.True(t, view.DeleteMask.Contains(5))
		assert.Equal(t, bat.Vecs[0].Length()-2, view.Length())

		txn2, rel2 := getDefaultRelation(t, db, schema.Name)
		seg2, err := rel2.GetSegment(newBlockFp.SegmentID)
		assert.NoError(t, err)
		blk2, err := seg2.GetBlock(newBlockFp.BlockID)
		assert.NoError(t, err)
		err = blk2.RangeDelete(7, 7, handle.DT_Normal)
		assert.NoError(t, err)

		task, err := jobs.NewCompactBlockTask(tasks.WaitableCtx, txn, blk.GetMeta().(*catalog.BlockEntry), db.Scheduler)
		assert.NoError(t, err)
		worker.SendOp(task)
		err = task.WaitDone()
		assert.NoError(t, err)
		assert.NoError(t, txn.Commit())

		err = txn2.Commit()
		assert.NoError(t, err)
	}
}

func TestAutoCompactABlk1(t *testing.T) {
	defer leaktest.AfterTest(t)()
	testutils.EnsureNoLeak(t)
	opts := config.WithQuickScanAndCKPOpts(nil)
	tae := initDB(t, opts)
	defer tae.Close()
	schema := catalog.MockSchemaAll(13, 3)
	schema.BlockMaxRows = 1000
	schema.SegmentMaxBlocks = 10

	totalRows := schema.BlockMaxRows / 5
	bat := catalog.MockBatch(schema, int(totalRows))
	defer bat.Close()
	createRelationAndAppend(t, 0, tae, "db", schema, bat, true)
	time.Sleep(time.Millisecond * 2)
	testutils.WaitExpect(1000, func() bool {
		return tae.Scheduler.GetPenddingLSNCnt() == 0
	})
	assert.Equal(t, uint64(0), tae.Scheduler.GetPenddingLSNCnt())
	t.Log(tae.Catalog.SimplePPString(common.PPL1))
	{
		txn, rel := getDefaultRelation(t, tae, schema.Name)
		blk := getOneBlock(rel)
		blkData := blk.GetMeta().(*catalog.BlockEntry).GetBlockData()
		factory, taskType, scopes, err := blkData.BuildCompactionTaskFactory()
		assert.Nil(t, err)
		task, err := tae.Scheduler.ScheduleMultiScopedTxnTask(tasks.WaitableCtx, taskType, scopes, factory)
		assert.Nil(t, err)
		err = task.WaitDone()
		assert.Nil(t, err)
		assert.Nil(t, txn.Commit())
	}
}

func TestAutoCompactABlk2(t *testing.T) {
	defer leaktest.AfterTest(t)()
	testutils.EnsureNoLeak(t)
	opts := new(options.Options)
	opts.CacheCfg = new(options.CacheCfg)
	opts.CacheCfg.InsertCapacity = common.M * 5
	opts.CacheCfg.TxnCapacity = common.M
	opts = config.WithQuickScanAndCKPOpts(opts)
	db := initDB(t, opts)
	defer db.Close()

	schema1 := catalog.MockSchemaAll(13, 2)
	schema1.BlockMaxRows = 20
	schema1.SegmentMaxBlocks = 2

	schema2 := catalog.MockSchemaAll(13, 2)
	schema2.BlockMaxRows = 20
	schema2.SegmentMaxBlocks = 2
	{
		txn, _ := db.StartTxn(nil)
		database, err := txn.CreateDatabase("db", "")
		assert.Nil(t, err)
		_, err = database.CreateRelation(schema1)
		assert.Nil(t, err)
		_, err = database.CreateRelation(schema2)
		assert.Nil(t, err)
		assert.Nil(t, txn.Commit())
	}
	bat := catalog.MockBatch(schema1, int(schema1.BlockMaxRows*3-1))
	defer bat.Close()
	bats := bat.Split(bat.Length())

	pool, err := ants.NewPool(20)
	assert.Nil(t, err)
	defer pool.Release()
	var wg sync.WaitGroup
	doSearch := func(name string) func() {
		return func() {
			defer wg.Done()
			txn, rel := getDefaultRelation(t, db, name)
			it := rel.MakeBlockIt()
			for it.Valid() {
				blk := it.GetBlock()
				view, err := blk.GetColumnDataById(schema1.GetSingleSortKeyIdx(), nil)
				assert.Nil(t, err)
				view.Close()
				it.Next()
			}
			err := txn.Commit()
			assert.NoError(t, err)
		}
	}

	for _, data := range bats {
		wg.Add(4)
		err := pool.Submit(doSearch(schema1.Name))
		assert.Nil(t, err)
		err = pool.Submit(doSearch(schema2.Name))
		assert.Nil(t, err)
		err = pool.Submit(appendClosure(t, data, schema1.Name, db, &wg))
		assert.Nil(t, err)
		err = pool.Submit(appendClosure(t, data, schema2.Name, db, &wg))
		assert.Nil(t, err)
	}
	wg.Wait()
	testutils.WaitExpect(8000, func() bool {
		return db.Scheduler.GetPenddingLSNCnt() == 0
	})
	assert.Equal(t, uint64(0), db.Scheduler.GetPenddingLSNCnt())
	t.Log(db.MTBufMgr.String())
	t.Log(db.Catalog.SimplePPString(common.PPL1))
	t.Logf("GetPenddingLSNCnt: %d", db.Scheduler.GetPenddingLSNCnt())
	t.Logf("GetCheckpointed: %d", db.Scheduler.GetCheckpointedLSN())
}

func TestCompactABlk(t *testing.T) {
	defer leaktest.AfterTest(t)()
	testutils.EnsureNoLeak(t)
	tae := initDB(t, nil)
	defer tae.Close()
	schema := catalog.MockSchemaAll(13, 3)
	schema.BlockMaxRows = 1000
	schema.SegmentMaxBlocks = 10

	totalRows := schema.BlockMaxRows / 5
	bat := catalog.MockBatch(schema, int(totalRows))
	defer bat.Close()
	createRelationAndAppend(t, 0, tae, "db", schema, bat, true)
	{
		txn, rel := getDefaultRelation(t, tae, schema.Name)
		blk := getOneBlock(rel)
		blkData := blk.GetMeta().(*catalog.BlockEntry).GetBlockData()
		factory, taskType, scopes, err := blkData.BuildCompactionTaskFactory()
		assert.NoError(t, err)
		task, err := tae.Scheduler.ScheduleMultiScopedTxnTask(tasks.WaitableCtx, taskType, scopes, factory)
		assert.NoError(t, err)
		err = task.WaitDone()
		assert.NoError(t, err)
		assert.NoError(t, txn.Commit())
	}
	tae.BGCheckpointRunner.MockCheckpoint(tae.TxnMgr.StatMaxCommitTS())
	testutils.WaitExpect(1000, func() bool {
		return tae.Scheduler.GetPenddingLSNCnt() == 0
	})
	assert.Equal(t, uint64(0), tae.Scheduler.GetPenddingLSNCnt())
	t.Log(tae.Catalog.SimplePPString(common.PPL1))
}

func TestRollback1(t *testing.T) {
	defer leaktest.AfterTest(t)()
	testutils.EnsureNoLeak(t)
	db := initDB(t, nil)
	defer db.Close()
	schema := catalog.MockSchema(2, 0)

	createRelation(t, db, "db", schema, true)

	segCnt := 0
	onSegFn := func(segment *catalog.SegmentEntry) error {
		segCnt++
		return nil
	}
	blkCnt := 0
	onBlkFn := func(block *catalog.BlockEntry) error {
		blkCnt++
		return nil
	}
	processor := new(catalog.LoopProcessor)
	processor.SegmentFn = onSegFn
	processor.BlockFn = onBlkFn
	txn, rel := getDefaultRelation(t, db, schema.Name)
	_, err := rel.CreateSegment(false)
	assert.Nil(t, err)

	tableMeta := rel.GetMeta().(*catalog.TableEntry)
	err = tableMeta.RecurLoop(processor)
	assert.Nil(t, err)
	assert.Equal(t, segCnt, 1)

	assert.Nil(t, txn.Rollback())
	segCnt = 0
	err = tableMeta.RecurLoop(processor)
	assert.Nil(t, err)
	assert.Equal(t, segCnt, 0)

	txn, rel = getDefaultRelation(t, db, schema.Name)
	seg, err := rel.CreateSegment(false)
	assert.Nil(t, err)
	segMeta := seg.GetMeta().(*catalog.SegmentEntry)
	assert.Nil(t, txn.Commit())
	segCnt = 0
	err = tableMeta.RecurLoop(processor)
	assert.Nil(t, err)
	assert.Equal(t, segCnt, 1)

	txn, rel = getDefaultRelation(t, db, schema.Name)
	seg, err = rel.GetSegment(segMeta.GetID())
	assert.Nil(t, err)
	_, err = seg.CreateBlock(false)
	assert.Nil(t, err)
	blkCnt = 0
	err = tableMeta.RecurLoop(processor)
	assert.Nil(t, err)
	assert.Equal(t, blkCnt, 1)

	err = txn.Rollback()
	assert.Nil(t, err)
	blkCnt = 0
	err = tableMeta.RecurLoop(processor)
	assert.Nil(t, err)
	assert.Equal(t, blkCnt, 0)

	t.Log(db.Opts.Catalog.SimplePPString(common.PPL1))
}

func TestMVCC1(t *testing.T) {
	defer leaktest.AfterTest(t)()
	testutils.EnsureNoLeak(t)
	db := initDB(t, nil)
	defer db.Close()
	schema := catalog.MockSchemaAll(13, 2)
	schema.BlockMaxRows = 40
	schema.SegmentMaxBlocks = 2
	bat := catalog.MockBatch(schema, int(schema.BlockMaxRows*10))
	defer bat.Close()
	bats := bat.Split(40)

	txn, _, rel := createRelationNoCommit(t, db, "db", schema, true)
	err := rel.Append(bats[0])
	assert.NoError(t, err)

	row := 5
	expectVal := bats[0].Vecs[schema.GetSingleSortKeyIdx()].Get(row)
	filter := handle.NewEQFilter(expectVal)
	actualVal, err := rel.GetValueByFilter(filter, schema.GetSingleSortKeyIdx())
	assert.NoError(t, err)
	assert.Equal(t, expectVal, actualVal)
	assert.NoError(t, txn.Commit())

	_, rel = getDefaultRelation(t, db, schema.Name)
	actualVal, err = rel.GetValueByFilter(filter, schema.GetSingleSortKeyIdx())
	assert.NoError(t, err)
	assert.Equal(t, expectVal, actualVal)

	txn2, rel2 := getDefaultRelation(t, db, schema.Name)
	err = rel2.Append(bats[1])
	assert.NoError(t, err)

	val2 := bats[1].Vecs[schema.GetSingleSortKeyIdx()].Get(row)
	filter.Val = val2
	actualVal, err = rel2.GetValueByFilter(filter, schema.GetSingleSortKeyIdx())
	assert.NoError(t, err)
	assert.Equal(t, val2, actualVal)

	assert.NoError(t, txn2.Commit())

	_, _, err = rel.GetByFilter(filter)
	assert.Error(t, err)
	var id *common.ID

	{
		txn, rel := getDefaultRelation(t, db, schema.Name)
		id, _, err = rel.GetByFilter(filter)
		assert.NoError(t, err)
		assert.NoError(t, txn.Commit())
	}

	it := rel.MakeBlockIt()
	for it.Valid() {
		block := it.GetBlock()
		bid := block.Fingerprint()
		if bid.BlockID == id.BlockID {
			var buffer bytes.Buffer
			view, err := block.GetColumnDataById(schema.GetSingleSortKeyIdx(), &buffer)
			assert.Nil(t, err)
			defer view.Close()
			assert.Nil(t, view.DeleteMask)
			assert.NotNil(t, view.GetData())
			t.Log(view.GetData().String())
			assert.Equal(t, bats[0].Vecs[0].Length(), view.Length())
		}
		it.Next()
	}
}

// 1. Txn1 create db, relation and append 10 rows. committed -- PASS
// 2. Txn2 append 10 rows. Get the 5th append row value -- PASS
// 3. Txn2 delete the 5th row value in uncommitted state -- PASS
// 4. Txn2 get the 5th row value -- NotFound
func TestMVCC2(t *testing.T) {
	defer leaktest.AfterTest(t)()
	testutils.EnsureNoLeak(t)
	db := initDB(t, nil)
	defer db.Close()
	schema := catalog.MockSchemaAll(13, 2)
	schema.BlockMaxRows = 100
	schema.SegmentMaxBlocks = 2
	bat := catalog.MockBatch(schema, int(schema.BlockMaxRows))
	defer bat.Close()
	bats := bat.Split(10)
	{
		txn, _, rel := createRelationNoCommit(t, db, "db", schema, true)
		err := rel.Append(bats[0])
		assert.NoError(t, err)
		val := bats[0].Vecs[schema.GetSingleSortKeyIdx()].Get(5)
		filter := handle.NewEQFilter(val)
		_, _, err = rel.GetByFilter(filter)
		assert.NoError(t, err)
		assert.NoError(t, txn.Commit())
	}
	{
		txn, rel := getDefaultRelation(t, db, schema.Name)
		err := rel.Append(bats[1])
		assert.NoError(t, err)
		val := bats[1].Vecs[schema.GetSingleSortKeyIdx()].Get(5)
		filter := handle.NewEQFilter(val)
		err = rel.DeleteByFilter(filter)
		assert.NoError(t, err)

		_, _, err = rel.GetByFilter(filter)
		assert.Error(t, err)
		t.Log(err)
		assert.NoError(t, txn.Commit())
	}
	{
		txn, rel := getDefaultRelation(t, db, schema.Name)
		it := rel.MakeBlockIt()
		var buffer bytes.Buffer
		for it.Valid() {
			block := it.GetBlock()
			view, err := block.GetColumnDataByName(schema.GetSingleSortKey().Name, &buffer)
			assert.Nil(t, err)
			assert.Nil(t, view.DeleteMask)
			assert.Equal(t, bats[1].Vecs[0].Length()*2-1, view.Length())
			// TODO: exclude deleted rows when apply appends
			it.Next()
			view.Close()
		}
		assert.NoError(t, txn.Commit())
	}
}

func TestUnload1(t *testing.T) {
	defer leaktest.AfterTest(t)()
	testutils.EnsureNoLeak(t)
	opts := new(options.Options)
	opts.CacheCfg = new(options.CacheCfg)
	opts.CacheCfg.InsertCapacity = common.K
	opts.CacheCfg.TxnCapacity = common.M
	db := initDB(t, opts)
	defer db.Close()

	schema := catalog.MockSchemaAll(13, 2)
	schema.BlockMaxRows = 10
	schema.SegmentMaxBlocks = 2

	bat := catalog.MockBatch(schema, int(schema.BlockMaxRows*2))
	defer bat.Close()
	bats := bat.Split(int(schema.BlockMaxRows))
	createRelation(t, db, "db", schema, true)
	var wg sync.WaitGroup
	pool, err := ants.NewPool(1)
	assert.Nil(t, err)
	defer pool.Release()
	for _, data := range bats {
		wg.Add(1)
		err := pool.Submit(appendClosure(t, data, schema.Name, db, &wg))
		assert.Nil(t, err)
	}
	wg.Wait()
	{
		txn, rel := getDefaultRelation(t, db, schema.Name)
		for i := 0; i < 10; i++ {
			it := rel.MakeBlockIt()
			for it.Valid() {
				blk := it.GetBlock()
				view, err := blk.GetColumnDataByName(schema.GetSingleSortKey().Name, nil)
				assert.Nil(t, err)
				defer view.Close()
				assert.Equal(t, int(schema.BlockMaxRows), view.Length())
				it.Next()
			}
		}
		_ = txn.Commit()
	}
}

func TestUnload2(t *testing.T) {
	defer leaktest.AfterTest(t)()
	testutils.EnsureNoLeak(t)
	opts := new(options.Options)
	opts.CacheCfg = new(options.CacheCfg)
	opts.CacheCfg.InsertCapacity = common.K*4 - common.K/2
	opts.CacheCfg.TxnCapacity = common.M
	db := initDB(t, opts)
	defer db.Close()

	schema1 := catalog.MockSchemaAll(13, 2)
	schema1.BlockMaxRows = 10
	schema1.SegmentMaxBlocks = 2

	schema2 := catalog.MockSchemaAll(13, 2)
	schema2.BlockMaxRows = 10
	schema2.SegmentMaxBlocks = 2
	{
		txn, _ := db.StartTxn(nil)
		database, err := txn.CreateDatabase("db", "")
		assert.Nil(t, err)
		_, err = database.CreateRelation(schema1)
		assert.Nil(t, err)
		_, err = database.CreateRelation(schema2)
		assert.Nil(t, err)
		assert.Nil(t, txn.Commit())
	}

	bat := catalog.MockBatch(schema1, int(schema1.BlockMaxRows*5+5))
	defer bat.Close()
	bats := bat.Split(bat.Length())

	p, err := ants.NewPool(10)
	assert.Nil(t, err)
	defer p.Release()
	var wg sync.WaitGroup
	for i, data := range bats {
		wg.Add(1)
		name := schema1.Name
		if i%2 == 1 {
			name = schema2.Name
		}
		err := p.Submit(appendClosure(t, data, name, db, &wg))
		assert.Nil(t, err)
	}
	wg.Wait()

	{
		txn, rel := getDefaultRelation(t, db, schema1.Name)
		for i := 0; i < len(bats); i += 2 {
			data := bats[i]
			v := data.Vecs[schema1.GetSingleSortKeyIdx()].Get(0)
			filter := handle.NewEQFilter(v)
			_, _, err := rel.GetByFilter(filter)
			assert.NoError(t, err)
		}
		database, _ := txn.GetDatabase("db")
		rel, err = database.GetRelationByName(schema2.Name)
		assert.Nil(t, err)
		for i := 1; i < len(bats); i += 2 {
			data := bats[i]
			v := data.Vecs[schema1.GetSingleSortKeyIdx()].Get(0)
			filter := handle.NewEQFilter(v)
			_, _, err := rel.GetByFilter(filter)
			assert.NoError(t, err)
		}
		_ = txn.Commit()
	}

	t.Log(db.MTBufMgr.String())
	// t.Log(db.Opts.Catalog.SimplePPString(common.PPL1))
}

func TestDelete1(t *testing.T) {
	defer leaktest.AfterTest(t)()
	testutils.EnsureNoLeak(t)
	tae := initDB(t, nil)
	defer tae.Close()

	schema := catalog.MockSchemaAll(3, 2)
	schema.BlockMaxRows = 10
	bat := catalog.MockBatch(schema, int(schema.BlockMaxRows))
	defer bat.Close()
	createRelationAndAppend(t, 0, tae, "db", schema, bat, true)
	var id *common.ID
	var row uint32
	{
		txn, rel := getDefaultRelation(t, tae, schema.Name)
		assert.Equal(t, bat.Length(), int(rel.Rows()))
		pkCol := bat.Vecs[schema.GetSingleSortKeyIdx()]
		pkVal := pkCol.Get(5)
		filter := handle.NewEQFilter(pkVal)
		var err error
		id, row, err = rel.GetByFilter(filter)
		assert.NoError(t, err)
		err = rel.RangeDelete(id, row, row, handle.DT_Normal)
		assert.NoError(t, err)
		assert.NoError(t, txn.Commit())
	}
	{
		txn, rel := getDefaultRelation(t, tae, schema.Name)
		assert.Equal(t, bat.Length()-1, int(rel.Rows()))
		pkCol := bat.Vecs[schema.GetSingleSortKeyIdx()]
		pkVal := pkCol.Get(5)
		filter := handle.NewEQFilter(pkVal)
		_, _, err := rel.GetByFilter(filter)
		assert.Error(t, err)
		assert.NoError(t, txn.Commit())
	}
	{
		txn, rel := getDefaultRelation(t, tae, schema.Name)
		blkMeta := getOneBlockMeta(rel)
		blkData := blkMeta.GetBlockData()
		factory, taskType, scopes, err := blkData.BuildCompactionTaskFactory()
		assert.NoError(t, err)
		task, err := tae.Scheduler.ScheduleMultiScopedTxnTask(tasks.WaitableCtx, taskType, scopes, factory)
		assert.NoError(t, err)
		err = task.WaitDone()
		assert.NoError(t, err)
		assert.NoError(t, txn.Commit())
	}
	{
		txn, rel := getDefaultRelation(t, tae, schema.Name)
		blk := getOneBlock(rel)
		view, err := blk.GetColumnDataById(schema.GetSingleSortKeyIdx(), nil)
		assert.NoError(t, err)
		defer view.Close()
		assert.Nil(t, view.DeleteMask)
		assert.Equal(t, bat.Vecs[0].Length()-1, view.Length())

		err = blk.RangeDelete(0, 0, handle.DT_Normal)
		assert.NoError(t, err)
		view, err = blk.GetColumnDataById(schema.GetSingleSortKeyIdx(), nil)
		assert.NoError(t, err)
		defer view.Close()
		assert.True(t, view.DeleteMask.Contains(0))
		v := bat.Vecs[schema.GetSingleSortKeyIdx()].Get(0)
		filter := handle.NewEQFilter(v)
		_, _, err = rel.GetByFilter(filter)
		assert.True(t, moerr.IsMoErrCode(err, moerr.ErrNotFound))
		assert.NoError(t, txn.Commit())
	}
	{
		txn, rel := getDefaultRelation(t, tae, schema.Name)
		assert.Equal(t, bat.Length()-2, int(rel.Rows()))
		blk := getOneBlock(rel)
		view, err := blk.GetColumnDataById(schema.GetSingleSortKeyIdx(), nil)
		assert.NoError(t, err)
		defer view.Close()
		assert.True(t, view.DeleteMask.Contains(0))
		assert.Equal(t, bat.Vecs[0].Length()-1, view.Length())
		v := bat.Vecs[schema.GetSingleSortKeyIdx()].Get(0)
		filter := handle.NewEQFilter(v)
		_, _, err = rel.GetByFilter(filter)
		assert.True(t, moerr.IsMoErrCode(err, moerr.ErrNotFound))
		_ = txn.Rollback()
	}
	t.Log(tae.Opts.Catalog.SimplePPString(common.PPL1))
}

func TestLogIndex1(t *testing.T) {
	defer leaktest.AfterTest(t)()
	testutils.EnsureNoLeak(t)
	tae := initDB(t, nil)
	defer tae.Close()
	schema := catalog.MockSchemaAll(13, 0)
	schema.BlockMaxRows = 10
	bat := catalog.MockBatch(schema, int(schema.BlockMaxRows))
	defer bat.Close()
	bats := bat.Split(int(schema.BlockMaxRows))
	createRelation(t, tae, "db", schema, true)
	txns := make([]txnif.AsyncTxn, 0)
	doAppend := func(data *containers.Batch) func() {
		return func() {
			txn, rel := getDefaultRelation(t, tae, schema.Name)
			err := rel.Append(data)
			assert.NoError(t, err)
			assert.NoError(t, txn.Commit())
			txns = append(txns, txn)
		}
	}
	for _, data := range bats {
		doAppend(data)()
	}
	var id *common.ID
	var offset uint32
	var err error
	{
		txn, rel := getDefaultRelation(t, tae, schema.Name)
		v := bat.Vecs[schema.GetSingleSortKeyIdx()].Get(3)
		filter := handle.NewEQFilter(v)
		id, offset, err = rel.GetByFilter(filter)
		assert.Nil(t, err)
		err = rel.RangeDelete(id, offset, offset, handle.DT_Normal)
		assert.Nil(t, err)
		assert.Nil(t, txn.Commit())
	}
	{
		txn, rel := getDefaultRelation(t, tae, schema.Name)
		meta := getOneBlockMeta(rel)
		indexes, err := meta.GetBlockData().CollectAppendLogIndexes(txns[0].GetStartTS(), txns[len(txns)-1].GetCommitTS())
		assert.NoError(t, err)
		assert.Equal(t, len(txns), len(indexes))
		indexes, err = meta.GetBlockData().CollectAppendLogIndexes(txns[1].GetStartTS(), txns[len(txns)-1].GetCommitTS())
		assert.NoError(t, err)
		assert.Equal(t, len(txns)-1, len(indexes))
		indexes, err = meta.GetBlockData().CollectAppendLogIndexes(txns[2].GetCommitTS(), txns[len(txns)-1].GetCommitTS())
		assert.NoError(t, err)
		assert.Equal(t, len(txns)-2, len(indexes))
		indexes, err = meta.GetBlockData().CollectAppendLogIndexes(txns[3].GetCommitTS(), txns[len(txns)-1].GetCommitTS())
		assert.NoError(t, err)
		assert.Equal(t, len(txns)-3, len(indexes))
		assert.NoError(t, txn.Commit())
	}
	{
		txn, rel := getDefaultRelation(t, tae, schema.Name)
		blk := getOneBlock(rel)
		meta := blk.GetMeta().(*catalog.BlockEntry)

		var zeroV types.TS
		indexes, err := meta.GetBlockData().CollectAppendLogIndexes(zeroV.Next(), txn.GetStartTS())
		assert.NoError(t, err)
		for i, index := range indexes {
			t.Logf("%d: %s", i, index.String())
		}

		view, err := blk.GetColumnDataById(schema.GetSingleSortKeyIdx(), nil)
		assert.Nil(t, err)
		defer view.Close()
		assert.True(t, view.DeleteMask.Contains(offset))
		task, err := jobs.NewCompactBlockTask(nil, txn, meta, tae.Scheduler)
		assert.Nil(t, err)
		err = task.OnExec()
		assert.Nil(t, err)
		assert.Nil(t, txn.Commit())
	}
}

func TestCrossDBTxn(t *testing.T) {
	defer leaktest.AfterTest(t)()
	testutils.EnsureNoLeak(t)
	tae := initDB(t, nil)
	defer tae.Close()

	txn, _ := tae.StartTxn(nil)
	db1, err := txn.CreateDatabase("db1", "")
	assert.Nil(t, err)
	db2, err := txn.CreateDatabase("db2", "")
	assert.Nil(t, err)
	assert.NotNil(t, db1)
	assert.NotNil(t, db2)
	assert.Nil(t, txn.Commit())

	schema1 := catalog.MockSchema(2, 0)
	schema1.BlockMaxRows = 10
	schema1.SegmentMaxBlocks = 2
	schema2 := catalog.MockSchema(4, 0)
	schema2.BlockMaxRows = 10
	schema2.SegmentMaxBlocks = 2

	rows1 := schema1.BlockMaxRows * 5 / 2
	rows2 := schema1.BlockMaxRows * 3 / 2
	bat1 := catalog.MockBatch(schema1, int(rows1))
	bat2 := catalog.MockBatch(schema2, int(rows2))
	defer bat1.Close()
	defer bat2.Close()

	txn, _ = tae.StartTxn(nil)
	db1, err = txn.GetDatabase("db1")
	assert.Nil(t, err)
	db2, err = txn.GetDatabase("db2")
	assert.Nil(t, err)
	rel1, err := db1.CreateRelation(schema1)
	assert.Nil(t, err)
	rel2, err := db2.CreateRelation(schema2)
	assert.Nil(t, err)
	err = rel1.Append(bat1)
	assert.Nil(t, err)
	err = rel2.Append(bat2)
	assert.Nil(t, err)

	assert.Nil(t, txn.Commit())

	txn, _ = tae.StartTxn(nil)
	db1, err = txn.GetDatabase("db1")
	assert.NoError(t, err)
	db2, err = txn.GetDatabase("db2")
	assert.NoError(t, err)
	rel1, err = db1.GetRelationByName(schema1.Name)
	assert.NoError(t, err)
	rel2, err = db2.GetRelationByName(schema2.Name)
	assert.NoError(t, err)

	checkAllColRowsByScan(t, rel1, int(rows1), false)
	checkAllColRowsByScan(t, rel2, int(rows2), false)

	t.Log(tae.Catalog.SimplePPString(common.PPL1))
}

func TestSystemDB1(t *testing.T) {
	defer leaktest.AfterTest(t)()
	testutils.EnsureNoLeak(t)
	tae := initDB(t, nil)
	defer tae.Close()
	schema := catalog.MockSchema(2, 0)
	txn, _ := tae.StartTxn(nil)
	_, err := txn.CreateDatabase(pkgcatalog.MO_CATALOG, "")
	assert.NotNil(t, err)
	_, err = txn.DropDatabase(pkgcatalog.MO_CATALOG)
	assert.NotNil(t, err)

	db1, err := txn.CreateDatabase("db1", "")
	assert.Nil(t, err)
	_, err = db1.CreateRelation(schema)
	assert.Nil(t, err)

	_, err = txn.CreateDatabase("db2", "")
	assert.Nil(t, err)

	db, _ := txn.GetDatabase(pkgcatalog.MO_CATALOG)
	table, err := db.GetRelationByName(pkgcatalog.MO_DATABASE)
	assert.Nil(t, err)
	it := table.MakeBlockIt()
	rows := 0
	for it.Valid() {
		blk := it.GetBlock()
		rows += blk.Rows()
		view, err := blk.GetColumnDataByName(pkgcatalog.SystemDBAttr_Name, nil)
		assert.Nil(t, err)
		defer view.Close()
		assert.Equal(t, 3, view.Length())
		view, err = blk.GetColumnDataByName(pkgcatalog.SystemDBAttr_CatalogName, nil)
		assert.Nil(t, err)
		defer view.Close()
		assert.Equal(t, 3, view.Length())
		view, err = blk.GetColumnDataByName(pkgcatalog.SystemDBAttr_CreateSQL, nil)
		assert.Nil(t, err)
		defer view.Close()
		assert.Equal(t, 3, view.Length())
		it.Next()
	}
	assert.Equal(t, 3, rows)

	table, err = db.GetRelationByName(pkgcatalog.MO_TABLES)
	assert.Nil(t, err)
	it = table.MakeBlockIt()
	rows = 0
	for it.Valid() {
		blk := it.GetBlock()
		rows += blk.Rows()
		view, err := blk.GetColumnDataByName(pkgcatalog.SystemRelAttr_Name, nil)
		assert.Nil(t, err)
		defer view.Close()
		assert.Equal(t, 4, view.Length())
		view, err = blk.GetColumnDataByName(pkgcatalog.SystemRelAttr_Persistence, nil)
		assert.NoError(t, err)
		defer view.Close()
		view, err = blk.GetColumnDataByName(pkgcatalog.SystemRelAttr_Kind, nil)
		assert.NoError(t, err)
		defer view.Close()
		it.Next()
	}
	assert.Equal(t, 4, rows)

	table, err = db.GetRelationByName(pkgcatalog.MO_COLUMNS)
	assert.Nil(t, err)

	bat := containers.NewBatch()
	defer bat.Close()
	// schema2 := table.GetMeta().(*catalog.TableEntry).GetSchema()
	// bat := containers.BuildBatch(schema2.AllNames(), schema2.AllTypes(), schema2.AllNullables(), 0)
	it = table.MakeBlockIt()
	rows = 0
	for it.Valid() {
		blk := it.GetBlock()
		rows += blk.Rows()
		view, err := blk.GetColumnDataByName(pkgcatalog.SystemColAttr_DBName, nil)
		assert.NoError(t, err)
		defer view.Close()
		bat.AddVector(pkgcatalog.SystemColAttr_DBName, view.Orphan())

		view, err = blk.GetColumnDataByName(pkgcatalog.SystemColAttr_RelName, nil)
		assert.Nil(t, err)
		defer view.Close()
		bat.AddVector(pkgcatalog.SystemColAttr_RelName, view.Orphan())

		view, err = blk.GetColumnDataByName(pkgcatalog.SystemColAttr_Name, nil)
		assert.Nil(t, err)
		defer view.Close()
		bat.AddVector(pkgcatalog.SystemColAttr_Name, view.Orphan())

		view, err = blk.GetColumnDataByName(pkgcatalog.SystemColAttr_ConstraintType, nil)
		assert.Nil(t, err)
		defer view.Close()
		t.Log(view.GetData().String())
		bat.AddVector(pkgcatalog.SystemColAttr_ConstraintType, view.Orphan())

		view, err = blk.GetColumnDataByName(pkgcatalog.SystemColAttr_Type, nil)
		assert.Nil(t, err)
		defer view.Close()
		t.Log(view.GetData().String())
		view, err = blk.GetColumnDataByName(pkgcatalog.SystemColAttr_Num, nil)
		assert.Nil(t, err)
		defer view.Close()
		t.Log(view.GetData().String())
		it.Next()
	}
	t.Log(rows)

	for i := 0; i < bat.Vecs[0].Length(); i++ {
		dbName := string(bat.Vecs[0].Get(i).([]byte))
		relName := string(bat.Vecs[1].Get(i).([]byte))
		attrName := string(bat.Vecs[2].Get(i).([]byte))
		ct := string(bat.Vecs[3].Get(i).([]byte))
		if dbName == pkgcatalog.MO_CATALOG {
			if relName == pkgcatalog.MO_DATABASE {
				if attrName == pkgcatalog.SystemDBAttr_ID {
					assert.Equal(t, pkgcatalog.SystemColPKConstraint, ct)
				} else {
					assert.Equal(t, pkgcatalog.SystemColNoConstraint, ct)
				}
			} else if relName == pkgcatalog.MO_TABLES {
				if attrName == pkgcatalog.SystemRelAttr_ID {
					assert.Equal(t, pkgcatalog.SystemColPKConstraint, ct)
				} else {
					assert.Equal(t, pkgcatalog.SystemColNoConstraint, ct)
				}
			} else if relName == pkgcatalog.MO_COLUMNS {
				if attrName == pkgcatalog.SystemColAttr_UniqName {
					assert.Equal(t, pkgcatalog.SystemColPKConstraint, ct)
				} else {
					assert.Equal(t, pkgcatalog.SystemColNoConstraint, ct)
				}
			}
		}
	}

	err = txn.Rollback()
	assert.Nil(t, err)
	t.Log(tae.Catalog.SimplePPString(common.PPL1))
}

func TestSystemDB2(t *testing.T) {
	defer leaktest.AfterTest(t)()
	testutils.EnsureNoLeak(t)
	tae := initDB(t, nil)
	defer tae.Close()

	txn, _ := tae.StartTxn(nil)
	sysDB, err := txn.GetDatabase(pkgcatalog.MO_CATALOG)
	assert.NoError(t, err)
	_, err = sysDB.DropRelationByName(pkgcatalog.MO_DATABASE)
	assert.Error(t, err)
	_, err = sysDB.DropRelationByName(pkgcatalog.MO_TABLES)
	assert.Error(t, err)
	_, err = sysDB.DropRelationByName(pkgcatalog.MO_COLUMNS)
	assert.Error(t, err)

	schema := catalog.MockSchema(2, 0)
	schema.BlockMaxRows = 100
	schema.SegmentMaxBlocks = 2
	bat := catalog.MockBatch(schema, 1000)
	defer bat.Close()

	rel, err := sysDB.CreateRelation(schema)
	assert.NoError(t, err)
	assert.NotNil(t, rel)
	err = rel.Append(bat)
	assert.Nil(t, err)
	assert.NoError(t, txn.Commit())

	txn, _ = tae.StartTxn(nil)
	sysDB, err = txn.GetDatabase(pkgcatalog.MO_CATALOG)
	assert.NoError(t, err)
	rel, err = sysDB.GetRelationByName(schema.Name)
	assert.NoError(t, err)
	checkAllColRowsByScan(t, rel, 1000, false)
	assert.NoError(t, txn.Commit())
}

func TestSystemDB3(t *testing.T) {
	defer leaktest.AfterTest(t)()
	testutils.EnsureNoLeak(t)
	tae := initDB(t, nil)
	defer tae.Close()
	txn, _ := tae.StartTxn(nil)
	schema := catalog.MockSchemaAll(13, 12)
	schema.BlockMaxRows = 100
	schema.SegmentMaxBlocks = 2
	bat := catalog.MockBatch(schema, 20)
	defer bat.Close()
	db, err := txn.GetDatabase(pkgcatalog.MO_CATALOG)
	assert.NoError(t, err)
	rel, err := db.CreateRelation(schema)
	assert.NoError(t, err)
	err = rel.Append(bat)
	assert.NoError(t, err)
	assert.NoError(t, txn.Commit())
}

func TestScan1(t *testing.T) {
	defer leaktest.AfterTest(t)()
	testutils.EnsureNoLeak(t)
	tae := initDB(t, nil)
	defer tae.Close()

	schema := catalog.MockSchemaAll(13, 2)
	schema.BlockMaxRows = 100
	schema.SegmentMaxBlocks = 2

	bat := catalog.MockBatch(schema, int(schema.BlockMaxRows-1))
	defer bat.Close()
	txn, _, rel := createRelationNoCommit(t, tae, defaultTestDB, schema, true)
	err := rel.Append(bat)
	assert.NoError(t, err)
	checkAllColRowsByScan(t, rel, bat.Length(), false)
	assert.NoError(t, txn.Commit())
}

func TestDedup(t *testing.T) {
	defer leaktest.AfterTest(t)()
	testutils.EnsureNoLeak(t)
	tae := initDB(t, nil)
	defer tae.Close()

	schema := catalog.MockSchemaAll(13, 2)
	schema.BlockMaxRows = 100
	schema.SegmentMaxBlocks = 2

	bat := catalog.MockBatch(schema, 10)
	defer bat.Close()
	txn, _, rel := createRelationNoCommit(t, tae, defaultTestDB, schema, true)
	err := rel.Append(bat)
	assert.NoError(t, err)
	err = rel.Append(bat)
	t.Log(err)
	assert.True(t, moerr.IsMoErrCode(err, moerr.ErrDuplicateEntry))
	checkAllColRowsByScan(t, rel, 10, false)
	err = txn.Rollback()
	assert.NoError(t, err)
}

func TestScan2(t *testing.T) {
	defer leaktest.AfterTest(t)()
	testutils.EnsureNoLeak(t)
	tae := initDB(t, nil)
	defer tae.Close()
	schema := catalog.MockSchemaAll(13, 12)
	schema.BlockMaxRows = 10
	schema.SegmentMaxBlocks = 10
	rows := schema.BlockMaxRows * 5 / 2
	bat := catalog.MockBatch(schema, int(rows))
	defer bat.Close()
	bats := bat.Split(2)

	txn, _, rel := createRelationNoCommit(t, tae, defaultTestDB, schema, true)
	err := rel.Append(bats[0])
	assert.NoError(t, err)
	checkAllColRowsByScan(t, rel, bats[0].Length(), false)

	err = rel.Append(bats[0])
	assert.Error(t, err)
	err = rel.Append(bats[1])
	assert.NoError(t, err)
	checkAllColRowsByScan(t, rel, int(rows), false)

	pkv := bat.Vecs[schema.GetSingleSortKeyIdx()].Get(5)
	filter := handle.NewEQFilter(pkv)
	err = rel.DeleteByFilter(filter)
	assert.NoError(t, err)
	checkAllColRowsByScan(t, rel, int(rows)-1, true)

	pkv = bat.Vecs[schema.GetSingleSortKeyIdx()].Get(8)
	filter = handle.NewEQFilter(pkv)
	updateV := int64(999)
	err = rel.UpdateByFilter(filter, 3, updateV)
	assert.NoError(t, err)

	v, err := rel.GetValueByFilter(filter, 3)
	assert.NoError(t, err)
	assert.Equal(t, updateV, v.(int64))
	checkAllColRowsByScan(t, rel, int(rows)-1, true)
	assert.NoError(t, txn.Commit())
}

func TestADA(t *testing.T) {
	defer leaktest.AfterTest(t)()
	testutils.EnsureNoLeak(t)
	tae := initDB(t, nil)
	defer tae.Close()
	schema := catalog.MockSchemaAll(13, 3)
	schema.BlockMaxRows = 1000
	bat := catalog.MockBatch(schema, 1)
	defer bat.Close()

	// Append to a block
	createRelationAndAppend(t, 0, tae, "db", schema, bat, true)

	// Delete a row from the block
	txn, rel := getDefaultRelation(t, tae, schema.Name)
	v := bat.Vecs[schema.GetSingleSortKeyIdx()].Get(0)
	filter := handle.NewEQFilter(v)
	id, row, err := rel.GetByFilter(filter)
	assert.NoError(t, err)
	err = rel.RangeDelete(id, row, row, handle.DT_Normal)
	assert.NoError(t, err)
	_, _, err = rel.GetByFilter(filter)
	assert.Error(t, err)
	assert.NoError(t, txn.Commit())

	// Append a row with the same primary key
	txn, rel = getDefaultRelation(t, tae, schema.Name)
	_, _, err = rel.GetByFilter(filter)
	assert.Error(t, err)
	err = rel.Append(bat)
	assert.NoError(t, err)
	id, row, err = rel.GetByFilter(filter)
	assert.NoError(t, err)
	checkAllColRowsByScan(t, rel, 1, true)

	err = rel.RangeDelete(id, row, row, handle.DT_Normal)
	assert.NoError(t, err)
	_, _, err = rel.GetByFilter(filter)
	assert.Error(t, err)

	err = rel.Append(bat)
	assert.NoError(t, err)
	_, _, err = rel.GetByFilter(filter)
	assert.NoError(t, err)
	checkAllColRowsByScan(t, rel, 1, true)
	assert.NoError(t, txn.Commit())

	txn, rel = getDefaultRelation(t, tae, schema.Name)
	err = rel.Append(bat)
	assert.Error(t, err)
	id, row, err = rel.GetByFilter(filter)
	assert.NoError(t, err)
	err = rel.RangeDelete(id, row, row, handle.DT_Normal)
	assert.NoError(t, err)
	_, _, err = rel.GetByFilter(filter)
	assert.Error(t, err)

	err = rel.Append(bat)
	assert.NoError(t, err)

	id, row, err = rel.GetByFilter(filter)
	assert.NoError(t, err)

	err = rel.Append(bat)
	assert.Error(t, err)

	err = rel.RangeDelete(id, row, row, handle.DT_Normal)
	assert.NoError(t, err)
	_, _, err = rel.GetByFilter(filter)
	assert.Error(t, err)
	err = rel.Append(bat)
	assert.NoError(t, err)

	assert.NoError(t, txn.Commit())

	txn, rel = getDefaultRelation(t, tae, schema.Name)
	err = rel.Append(bat)
	assert.Error(t, err)
	id, row, err = rel.GetByFilter(filter)
	assert.NoError(t, err)
	err = rel.RangeDelete(id, row, row, handle.DT_Normal)
	assert.NoError(t, err)
	_, _, err = rel.GetByFilter(filter)
	assert.Error(t, err)

	err = rel.Append(bat)
	assert.NoError(t, err)
	assert.NoError(t, txn.Commit())

	txn, rel = getDefaultRelation(t, tae, schema.Name)
	it := rel.MakeBlockIt()
	for it.Valid() {
		blk := it.GetBlock()
		view, err := blk.GetColumnDataById(schema.GetSingleSortKeyIdx(), nil)
		assert.NoError(t, err)
		defer view.Close()
		assert.Equal(t, 4, view.Length())
		assert.Equal(t, uint64(3), view.DeleteMask.GetCardinality())
		it.Next()
	}
	assert.NoError(t, txn.Commit())
}

func TestUpdateByFilter(t *testing.T) {
	defer leaktest.AfterTest(t)()
	testutils.EnsureNoLeak(t)
	tae := initDB(t, nil)
	defer tae.Close()
	schema := catalog.MockSchemaAll(13, 3)
	bat := catalog.MockBatch(schema, 100)
	defer bat.Close()

	createRelationAndAppend(t, 0, tae, "db", schema, bat, true)

	txn, rel := getDefaultRelation(t, tae, schema.Name)
	v := bat.Vecs[schema.GetSingleSortKeyIdx()].Get(2)
	filter := handle.NewEQFilter(v)
	err := rel.UpdateByFilter(filter, 2, int32(2222))
	assert.NoError(t, err)

	id, row, err := rel.GetByFilter(filter)
	assert.NoError(t, err)
	cv, err := rel.GetValue(id, row, 2)
	assert.NoError(t, err)
	assert.Equal(t, int32(2222), cv.(int32))

	v = bat.Vecs[schema.GetSingleSortKeyIdx()].Get(3)
	filter = handle.NewEQFilter(v)

	err = rel.UpdateByFilter(filter, uint16(schema.GetSingleSortKeyIdx()), int64(333333))
	assert.NoError(t, err)

	assert.NoError(t, txn.Commit())
}

// Test Steps
// 1. Create DB|Relation and append 10 rows. Commit
// 2. Make a equal filter with value of the pk of the second inserted row
// 3. Start Txn1. GetByFilter return PASS
// 4. Start Txn2. Delete row 2. Commit.
// 5. Txn1 call GetByFilter and should return PASS
func TestGetByFilter(t *testing.T) {
	defer leaktest.AfterTest(t)()
	testutils.EnsureNoLeak(t)
	tae := initDB(t, nil)
	defer tae.Close()
	schema := catalog.MockSchemaAll(13, 12)
	bat := catalog.MockBatch(schema, 10)
	defer bat.Close()

	// Step 1
	createRelationAndAppend(t, 0, tae, "db", schema, bat, true)

	// Step 2
	v := bat.Vecs[schema.GetSingleSortKeyIdx()].Get(2)
	filter := handle.NewEQFilter(v)

	// Step 3
	txn1, rel := getDefaultRelation(t, tae, schema.Name)
	id, row, err := rel.GetByFilter(filter)
	assert.NoError(t, err)

	// Step 4
	{
		txn2, rel := getDefaultRelation(t, tae, schema.Name)
		err := rel.RangeDelete(id, row, row, handle.DT_Normal)
		assert.NoError(t, err)
		assert.NoError(t, txn2.Commit())
	}

	// Step 5
	_, _, err = rel.GetByFilter(filter)
	assert.NoError(t, err)
	assert.NoError(t, txn1.Commit())
}

//  1. Set a big BlockMaxRows
//  2. Mock one row batch
//  3. Start tones of workers. Each work execute below routines:
//     3.1 GetByFilter a pk val
//     3.1.1 If found, go to 3.5
//     3.2 Append a row
//     3.3 err should not be duplicated(TODO: now is duplicated, should be W-W conflict)
//     (why not duplicated: previous GetByFilter had checked that there was no duplicate key)
//     3.4 If no error. try commit. If commit ok, inc appendedcnt. If error, rollback
//     3.5 Delete the row
//     3.5.1 If no error. try commit. commit should always pass
//     3.5.2 If error, should always be w-w conflict
//  4. Wait done all workers. Check the raw row count of table, should be same with appendedcnt.
func TestChaos1(t *testing.T) {
	defer leaktest.AfterTest(t)()
	testutils.EnsureNoLeak(t)
	tae := initDB(t, nil)
	defer tae.Close()
	schema := catalog.MockSchemaAll(13, 12)
	schema.BlockMaxRows = 100000
	schema.SegmentMaxBlocks = 2
	bat := catalog.MockBatch(schema, 1)
	defer bat.Close()

	createRelation(t, tae, "db", schema, true)

	v := bat.Vecs[schema.GetSingleSortKeyIdx()].Get(0)
	filter := handle.NewEQFilter(v)
	var wg sync.WaitGroup
	appendCnt := uint32(0)
	deleteCnt := uint32(0)
	worker := func() {
		defer wg.Done()
		txn, rel := getDefaultRelation(t, tae, schema.Name)
		id, row, err := rel.GetByFilter(filter)
		// logutil.Infof("id=%v,row=%d,err=%v", id, row, err)
		if err == nil {
			err = rel.RangeDelete(id, row, row, handle.DT_Normal)
			if err != nil {
				t.Logf("delete: %v", err)
				// assert.Equal(t, txnif.ErrTxnWWConflict, err)
				assert.NoError(t, txn.Rollback())
				return
			}
			assert.NoError(t, txn.Commit())
			atomic.AddUint32(&deleteCnt, uint32(1))
			return
		}
		assert.True(t, moerr.IsMoErrCode(err, moerr.ErrNotFound))
		err = rel.Append(bat)
		// TODO: enable below check later
		// assert.NotEqual(t, data.ErrDuplicate, err)
		if err == nil {
			err = txn.Commit()
			// TODO: enable below check later
			// assert.NotEqual(t, data.ErrDuplicate, err)
			if err == nil {
				atomic.AddUint32(&appendCnt, uint32(1))
			} else {
				t.Logf("commit: %v", err)
			}
			return
		}
		_ = txn.Rollback()
	}
	pool, _ := ants.NewPool(10)
	defer pool.Release()
	for i := 0; i < 50; i++ {
		wg.Add(1)
		err := pool.Submit(worker)
		assert.Nil(t, err)
	}
	wg.Wait()
	t.Logf("AppendCnt: %d", appendCnt)
	t.Logf("DeleteCnt: %d", deleteCnt)
	assert.True(t, appendCnt-deleteCnt <= 1)
	_, rel := getDefaultRelation(t, tae, schema.Name)
	assert.Equal(t, int64(appendCnt-deleteCnt), rel.Rows())
	blk := getOneBlock(rel)
	view, err := blk.GetColumnDataById(schema.GetSingleSortKeyIdx(), nil)
	assert.NoError(t, err)
	defer view.Close()
	assert.Equal(t, int(appendCnt), view.Length())
	mask := view.DeleteMask
	view.ApplyDeletes()
	t.Log(view.String())
	assert.Equal(t, uint64(deleteCnt), mask.GetCardinality())
}

// Testing Steps
// 1. Append 10 rows
// 2. Start txn1
// 3. Start txn2. Update the 3rd row 3rd col to int64(2222) and commit. -- PASS
// 4. Txn1 try to update the 3rd row 3rd col to int64(1111). -- W-W Conflict.
// 5. Txn1 try to delete the 3rd row. W-W Conflict. Rollback
// 6. Start txn3 and try to update th3 3rd row 3rd col to int64(3333). -- PASS
func TestSnapshotIsolation1(t *testing.T) {
	defer leaktest.AfterTest(t)()
	testutils.EnsureNoLeak(t)
	tae := initDB(t, nil)
	defer tae.Close()
	schema := catalog.MockSchemaAll(13, 12)
	schema.BlockMaxRows = 100
	bat := catalog.MockBatch(schema, 10)
	defer bat.Close()
	v := bat.Vecs[schema.GetSingleSortKeyIdx()].Get(3)
	filter := handle.NewEQFilter(v)

	// Step 1
	createRelationAndAppend(t, 0, tae, "db", schema, bat, true)

	// Step 2
	txn1, rel1 := getDefaultRelation(t, tae, schema.Name)

	// Step 3
	txn2, rel2 := getDefaultRelation(t, tae, schema.Name)
	err := rel2.UpdateByFilter(filter, 3, int64(2222))
	assert.NoError(t, err)
	assert.NoError(t, txn2.Commit())

	// Step 4
	err = rel1.UpdateByFilter(filter, 3, int64(1111))
	t.Log(err)
	assert.True(t, moerr.IsMoErrCode(err, moerr.ErrTxnWWConflict))

	// Step 5
	id, row, err := rel1.GetByFilter(filter)
	assert.NoError(t, err)
	err = rel1.RangeDelete(id, row, row, handle.DT_Normal)
	t.Log(err)
	assert.True(t, moerr.IsMoErrCode(err, moerr.ErrTxnWWConflict))
	_ = txn1.Rollback()

	// Step 6
	txn3, rel3 := getDefaultRelation(t, tae, schema.Name)
	err = rel3.UpdateByFilter(filter, 3, int64(3333))
	assert.NoError(t, err)
	assert.NoError(t, txn3.Commit())

	txn, rel := getDefaultRelation(t, tae, schema.Name)
	v, err = rel.GetValueByFilter(filter, 3)
	assert.NoError(t, err)
	assert.Equal(t, int64(3333), v.(int64))
	err = rel.RangeDelete(id, row, row, handle.DT_Normal)
	assert.Error(t, err)
	assert.NoError(t, txn.Commit())
}

// Testing Steps
// 1. Start txn1
// 2. Start txn2 and append one row and commit
// 3. Start txn3 and delete the row and commit
// 4. Txn1 try to append the row. (W-W). Rollback
// 5. Start txn4 and append the row.
func TestSnapshotIsolation2(t *testing.T) {
	defer leaktest.AfterTest(t)()
	testutils.EnsureNoLeak(t)
	tae := initDB(t, nil)
	defer tae.Close()
	schema := catalog.MockSchemaAll(13, 12)
	schema.BlockMaxRows = 100
	bat := catalog.MockBatch(schema, 1)
	defer bat.Close()
	v := bat.Vecs[schema.GetSingleSortKeyIdx()].Get(0)
	filter := handle.NewEQFilter(v)

	createRelation(t, tae, "db", schema, true)

	// Step 1
	txn1, rel1 := getDefaultRelation(t, tae, schema.Name)

	// Step 2
	txn2, rel2 := getDefaultRelation(t, tae, schema.Name)
	err := rel2.Append(bat)
	assert.NoError(t, err)
	assert.NoError(t, txn2.Commit())

	// Step 3
	txn3, rel3 := getDefaultRelation(t, tae, schema.Name)
	err = rel3.DeleteByFilter(filter)
	assert.NoError(t, err)
	assert.NoError(t, txn3.Commit())

	// Step 4
	err = rel1.Append(bat)
	t.Log(err)
	assert.True(t, moerr.IsMoErrCode(err, moerr.ErrTxnWWConflict))
	_ = txn1.Rollback()
}

// 1. Append 3 blocks and delete last 5 rows of the 1st block
// 2. Merge blocks
// 3. Check rows and col[0]
func TestMergeBlocks(t *testing.T) {
	defer leaktest.AfterTest(t)()
	testutils.EnsureNoLeak(t)
	tae := initDB(t, nil)
	defer tae.Close()
	schema := catalog.MockSchemaAll(13, -1)
	schema.BlockMaxRows = 10
	schema.SegmentMaxBlocks = 3
	bat := catalog.MockBatch(schema, 30)
	defer bat.Close()

	createRelationAndAppend(t, 0, tae, "db", schema, bat, true)

	txn, err := tae.StartTxn(nil)
	assert.Nil(t, err)
	db, err := txn.GetDatabase("db")
	assert.Nil(t, err)
	rel, err := db.GetRelationByName(schema.Name)
	assert.Nil(t, err)
	it := rel.MakeBlockIt()
	blkID := it.GetBlock().Fingerprint()
	err = rel.RangeDelete(blkID, 5, 9, handle.DT_Normal)
	assert.Nil(t, err)
	assert.Nil(t, txn.Commit())

	txn, err = tae.StartTxn(nil)
	assert.Nil(t, err)
	for it.Valid() {
		checkAllColRowsByScan(t, rel, bat.Length(), false)
		col, err := it.GetBlock().GetMeta().(*catalog.BlockEntry).GetBlockData().GetColumnDataById(txn, 0, nil)
		assert.NoError(t, err)
		defer col.Close()
		t.Log(col)
		it.Next()
	}
	assert.Nil(t, txn.Commit())

	mergeBlocks(t, 0, tae, "db", schema, false)

	txn, err = tae.StartTxn(nil)
	assert.Nil(t, err)
	db, err = txn.GetDatabase("db")
	assert.Nil(t, err)
	rel, err = db.GetRelationByName(schema.Name)
	assert.Nil(t, err)
	assert.Equal(t, uint64(25), rel.GetMeta().(*catalog.TableEntry).GetRows())
	it = rel.MakeBlockIt()
	for it.Valid() {
		checkAllColRowsByScan(t, rel, bat.Length()-5, false)
		col, err := it.GetBlock().GetMeta().(*catalog.BlockEntry).GetBlockData().GetColumnDataById(txn, 0, nil)
		assert.Nil(t, err)
		t.Log(col)
		defer col.Close()
		it.Next()
	}
	assert.Nil(t, txn.Commit())
}

// delete
// merge but not commit
// delete
// commit merge
func TestMergeblocks2(t *testing.T) {
	defer leaktest.AfterTest(t)()
	testutils.EnsureNoLeak(t)
	opts := config.WithLongScanAndCKPOpts(nil)
	tae := newTestEngine(t, opts)
	defer tae.Close()
	schema := catalog.MockSchemaAll(1, 0)
	schema.BlockMaxRows = 3
	schema.SegmentMaxBlocks = 2
	tae.bindSchema(schema)
	bat := catalog.MockBatch(schema, 6)
	bats := bat.Split(2)
	defer bat.Close()

	tae.createRelAndAppend(bats[0], true)

	txn, rel := tae.getRelation()
	_ = rel.Append(bats[1])
	assert.Nil(t, txn.Commit())

	{
		v := getSingleSortKeyValue(bat, schema, 1)
		t.Logf("v is %v**********", v)
		filter := handle.NewEQFilter(v)
		txn2, rel := tae.getRelation()
		t.Log("********before delete******************")
		checkAllColRowsByScan(t, rel, 6, true)
		_ = rel.DeleteByFilter(filter)
		assert.Nil(t, txn2.Commit())
	}

	_, rel = tae.getRelation()
	t.Log("**********************")
	checkAllColRowsByScan(t, rel, 5, true)

	{
		t.Log("************merge************")

		txn, rel = tae.getRelation()

		segIt := rel.MakeSegmentIt()
		seg := segIt.GetSegment().GetMeta().(*catalog.SegmentEntry)
		segHandle, err := rel.GetSegment(seg.ID)
		assert.NoError(t, err)

		var metas []*catalog.BlockEntry
		it := segHandle.MakeBlockIt()
		for it.Valid() {
			meta := it.GetBlock().GetMeta().(*catalog.BlockEntry)
			metas = append(metas, meta)
			it.Next()
		}
		segsToMerge := []*catalog.SegmentEntry{segHandle.GetMeta().(*catalog.SegmentEntry)}
		task, err := jobs.NewMergeBlocksTask(nil, txn, metas, segsToMerge, nil, tae.Scheduler)
		assert.NoError(t, err)
		err = task.OnExec()
		assert.NoError(t, err)

		{
			v := getSingleSortKeyValue(bat, schema, 2)
			t.Logf("v is %v**********", v)
			filter := handle.NewEQFilter(v)
			txn2, rel := tae.getRelation()
			t.Log("********before delete******************")
			checkAllColRowsByScan(t, rel, 5, true)
			_ = rel.DeleteByFilter(filter)
			assert.Nil(t, txn2.Commit())
		}
		err = txn.Commit()
		assert.NoError(t, err)
	}

	t.Log("********************")
	_, rel = tae.getRelation()
	checkAllColRowsByScan(t, rel, 4, true)
	assert.Equal(t, int64(4), rel.Rows())

	v := getSingleSortKeyValue(bat, schema, 1)
	filter := handle.NewEQFilter(v)
	_, _, err := rel.GetByFilter(filter)
	assert.NotNil(t, err)

	v = getSingleSortKeyValue(bat, schema, 2)
	filter = handle.NewEQFilter(v)
	_, _, err = rel.GetByFilter(filter)
	assert.NotNil(t, err)

	// v = getSingleSortKeyValue(bat, schema, 4)
	// filter = handle.NewEQFilter(v)
	// _, _, err = rel.GetByFilter(filter)
	// assert.NotNil(t, err)

	// tae.restart()
	// assert.Equal(t, int64(2), rel.Rows())
}
func TestMergeEmptyBlocks(t *testing.T) {
	defer leaktest.AfterTest(t)()
	testutils.EnsureNoLeak(t)
	opts := config.WithLongScanAndCKPOpts(nil)
	tae := newTestEngine(t, opts)
	defer tae.Close()
	schema := catalog.MockSchemaAll(1, 0)
	schema.BlockMaxRows = 3
	schema.SegmentMaxBlocks = 2
	tae.bindSchema(schema)
	bat := catalog.MockBatch(schema, 6)
	bats := bat.Split(2)
	defer bat.Close()

	tae.createRelAndAppend(bats[0], true)

	assert.NoError(t, tae.deleteAll(false))

	txn, rel := tae.getRelation()
	assert.NoError(t, rel.Append(bats[1]))
	assert.NoError(t, txn.Commit())

	{
		t.Log("************merge************")

		txn, rel = tae.getRelation()

		segIt := rel.MakeSegmentIt()
		seg := segIt.GetSegment().GetMeta().(*catalog.SegmentEntry)
		segHandle, err := rel.GetSegment(seg.ID)
		assert.NoError(t, err)

		var metas []*catalog.BlockEntry
		it := segHandle.MakeBlockIt()
		for it.Valid() {
			meta := it.GetBlock().GetMeta().(*catalog.BlockEntry)
			metas = append(metas, meta)
			it.Next()
		}
		segsToMerge := []*catalog.SegmentEntry{segHandle.GetMeta().(*catalog.SegmentEntry)}
		task, err := jobs.NewMergeBlocksTask(nil, txn, metas, segsToMerge, nil, tae.Scheduler)
		assert.NoError(t, err)
		err = task.OnExec()
		assert.NoError(t, err)

		{
			v := getSingleSortKeyValue(bat, schema, 4)
			filter := handle.NewEQFilter(v)
			txn2, rel := tae.getRelation()
			_ = rel.DeleteByFilter(filter)
			assert.Nil(t, txn2.Commit())
		}
		err = txn.Commit()
		assert.NoError(t, err)
	}
}
func TestDelete2(t *testing.T) {
	defer leaktest.AfterTest(t)()
	testutils.EnsureNoLeak(t)
	opts := config.WithLongScanAndCKPOpts(nil)
	tae := newTestEngine(t, opts)
	defer tae.Close()
	schema := catalog.MockSchemaAll(18, 11)
	schema.BlockMaxRows = 10
	schema.SegmentMaxBlocks = 2
	tae.bindSchema(schema)
	bat := catalog.MockBatch(schema, 5)
	defer bat.Close()
	tae.createRelAndAppend(bat, true)

	txn, rel := tae.getRelation()
	v := getSingleSortKeyValue(bat, schema, 2)
	filter := handle.NewEQFilter(v)
	err := rel.DeleteByFilter(filter)
	assert.NoError(t, err)
	assert.NoError(t, txn.Commit())

	tae.compactBlocks(false)
}

func TestNull1(t *testing.T) {
	defer leaktest.AfterTest(t)()
	testutils.EnsureNoLeak(t)
	opts := config.WithLongScanAndCKPOpts(nil)
	tae := newTestEngine(t, opts)
	defer tae.Close()
	schema := catalog.MockSchemaAll(18, 9)
	schema.BlockMaxRows = 10
	schema.SegmentMaxBlocks = 2
	tae.bindSchema(schema)

	bat := catalog.MockBatch(schema, int(schema.BlockMaxRows*3+1))
	defer bat.Close()
	bats := bat.Split(4)
	bat.Vecs[3].Update(2, types.Null{})
	tae.createRelAndAppend(bats[0], true)

	txn, rel := tae.getRelation()
	blk := getOneBlock(rel)
	view, err := blk.GetColumnDataById(3, nil)
	assert.NoError(t, err)
	defer view.Close()
	v := view.GetData().Get(2)
	assert.True(t, types.IsNull(v))
	checkAllColRowsByScan(t, rel, bats[0].Length(), false)
	assert.NoError(t, txn.Commit())

	tae.restart()
	txn, rel = tae.getRelation()
	blk = getOneBlock(rel)
	view, err = blk.GetColumnDataById(3, nil)
	assert.NoError(t, err)
	defer view.Close()
	v = view.GetData().Get(2)
	assert.True(t, types.IsNull(v))
	checkAllColRowsByScan(t, rel, bats[0].Length(), false)

	v = getSingleSortKeyValue(bats[0], schema, 2)
	filter_2 := handle.NewEQFilter(v)
	uv0_2, err := rel.GetValueByFilter(filter_2, 3)
	assert.NoError(t, err)
	assert.True(t, types.IsNull(uv0_2))

	v0_4 := getSingleSortKeyValue(bats[0], schema, 4)
	filter_4 := handle.NewEQFilter(v0_4)
	err = rel.UpdateByFilter(filter_4, 3, types.Null{})
	assert.NoError(t, err)
	uv, err := rel.GetValueByFilter(filter_4, 3)
	assert.NoError(t, err)
	assert.True(t, types.IsNull(uv))
	assert.NoError(t, txn.Commit())

	txn, rel = tae.getRelation()
	checkAllColRowsByScan(t, rel, bats[0].Length(), true)
	uv, err = rel.GetValueByFilter(filter_4, 3)
	assert.NoError(t, err)
	assert.True(t, types.IsNull(uv))

	err = rel.Append(bats[1])
	assert.NoError(t, err)
	assert.NoError(t, txn.Commit())

	tae.compactBlocks(false)
	txn, rel = tae.getRelation()
	checkAllColRowsByScan(t, rel, lenOfBats(bats[:2]), false)
	uv, err = rel.GetValueByFilter(filter_4, 3)
	assert.NoError(t, err)
	assert.True(t, types.IsNull(uv))
	assert.NoError(t, txn.Commit())

	tae.restart()
	txn, rel = tae.getRelation()
	checkAllColRowsByScan(t, rel, lenOfBats(bats[:2]), false)
	uv, err = rel.GetValueByFilter(filter_4, 3)
	assert.NoError(t, err)
	assert.True(t, types.IsNull(uv))

	v0_1 := getSingleSortKeyValue(bats[0], schema, 1)
	filter0_1 := handle.NewEQFilter(v0_1)
	err = rel.UpdateByFilter(filter0_1, 12, types.Null{})
	assert.NoError(t, err)
	uv0_1, err := rel.GetValueByFilter(filter0_1, 12)
	assert.NoError(t, err)
	assert.True(t, types.IsNull(uv0_1))
	assert.NoError(t, txn.Commit())

	txn, rel = tae.getRelation()
	uv0_1, err = rel.GetValueByFilter(filter0_1, 12)
	assert.NoError(t, err)
	assert.True(t, types.IsNull(uv0_1))
	err = rel.Append(bats[2])
	assert.NoError(t, err)
	assert.NoError(t, txn.Commit())

	tae.compactBlocks(false)
	tae.mergeBlocks(false)

	txn, rel = tae.getRelation()
	uv0_1, err = rel.GetValueByFilter(filter0_1, 12)
	assert.NoError(t, err)
	assert.True(t, types.IsNull(uv0_1))
	uv0_2, err = rel.GetValueByFilter(filter_2, 3)
	assert.NoError(t, err)
	assert.True(t, types.IsNull(uv0_2))
	assert.NoError(t, txn.Commit())

	tae.restart()

	txn, rel = tae.getRelation()
	uv0_1, err = rel.GetValueByFilter(filter0_1, 12)
	assert.NoError(t, err)
	assert.True(t, types.IsNull(uv0_1))
	uv0_2, err = rel.GetValueByFilter(filter_2, 3)
	assert.NoError(t, err)
	assert.True(t, types.IsNull(uv0_2))
	assert.NoError(t, txn.Commit())
}

func TestTruncate(t *testing.T) {
	defer leaktest.AfterTest(t)()
	testutils.EnsureNoLeak(t)
	opts := config.WithQuickScanAndCKPOpts(nil)
	tae := newTestEngine(t, opts)
	defer tae.Close()
	schema := catalog.MockSchemaAll(18, 15)
	schema.BlockMaxRows = 10
	schema.SegmentMaxBlocks = 2
	tae.bindSchema(schema)
	bat := catalog.MockBatch(schema, int(schema.BlockMaxRows*5+1))
	defer bat.Close()
	bats := bat.Split(20)
	tae.createRelAndAppend(bats[0], true)

	var wg sync.WaitGroup
	p, _ := ants.NewPool(10)
	defer p.Release()
	tryAppend := func(i int) func() {
		return func() {
			defer wg.Done()
			tae.tryAppend(bats[1+i])
		}
	}

	for i := range bats[1:] {
		if i == 10 {
			wg.Add(1)
			_ = p.Submit(func() {
				defer wg.Done()
				tae.truncate()
				t.Log(tae.Catalog.SimplePPString(common.PPL1))
			})
		}
		wg.Add(1)
		_ = p.Submit(tryAppend(i))
		time.Sleep(time.Millisecond * 2)
	}
	wg.Wait()
	txn, rel := tae.getRelation()
	t.Logf("Rows: %d", rel.Rows())
	assert.NoError(t, txn.Commit())
	tae.truncate()
	txn, rel = tae.getRelation()
	assert.Zero(t, 0, rel.Rows())
	assert.NoError(t, txn.Commit())
}

func TestGetColumnData(t *testing.T) {
	defer leaktest.AfterTest(t)()
	testutils.EnsureNoLeak(t)
	opts := config.WithLongScanAndCKPOpts(nil)
	tae := newTestEngine(t, opts)
	defer tae.Close()
	schema := catalog.MockSchemaAll(18, 13)
	schema.BlockMaxRows = 10
	schema.SegmentMaxBlocks = 2
	tae.bindSchema(schema)
	bat := catalog.MockBatch(schema, 39)
	bats := bat.Split(4)
	defer bat.Close()
	tae.createRelAndAppend(bats[0], true)
	txn, rel := tae.getRelation()
	blk := getOneBlock(rel)
	view, _ := blk.GetColumnDataById(2, nil)
	defer view.Close()
	assert.Equal(t, bats[0].Length(), view.Length())
	assert.NotZero(t, view.GetData().Allocated())

	buffer := new(bytes.Buffer)
	view, _ = blk.GetColumnDataById(2, buffer)
	defer view.Close()
	assert.Equal(t, bats[0].Length(), view.Length())
	assert.Zero(t, view.GetData().Allocated())
	assert.NoError(t, txn.Commit())

	tae.compactBlocks(false)
	txn, rel = tae.getRelation()
	blk = getOneBlock(rel)
	view, _ = blk.GetColumnDataById(2, nil)
	defer view.Close()
	assert.Equal(t, bats[0].Length(), view.Length())
	assert.NotZero(t, view.GetData().Allocated())

	buffer.Reset()
	view, _ = blk.GetColumnDataById(2, buffer)
	defer view.Close()
	assert.Equal(t, bats[0].Length(), view.Length())
	assert.Zero(t, view.GetData().Allocated())
	assert.NoError(t, txn.Commit())

	txn, rel = tae.getRelation()
	err := rel.Append(bats[1])
	assert.NoError(t, err)
	blk = getOneBlock(rel)
	view, err = blk.GetColumnDataById(2, nil)
	assert.NoError(t, err)
	defer view.Close()
	assert.True(t, view.GetData().Equals(bats[1].Vecs[2]))
	assert.NotZero(t, view.GetData().Allocated())
	buffer.Reset()
	view, err = blk.GetColumnDataById(2, buffer)
	assert.NoError(t, err)
	defer view.Close()
	assert.True(t, view.GetData().Equals(bats[1].Vecs[2]))
	assert.Zero(t, view.GetData().Allocated())

	assert.NoError(t, txn.Commit())
}

func TestCompactBlk1(t *testing.T) {
	defer leaktest.AfterTest(t)()
	testutils.EnsureNoLeak(t)
	opts := config.WithLongScanAndCKPOpts(nil)
	tae := newTestEngine(t, opts)
	defer tae.Close()
	schema := catalog.MockSchemaAll(3, 1)
	schema.BlockMaxRows = 5
	schema.SegmentMaxBlocks = 2
	tae.bindSchema(schema)
	bat := catalog.MockBatch(schema, 5)
	bats := bat.Split(5)
	defer bat.Close()

	tae.createRelAndAppend(bats[2], true)

	txn, rel := tae.getRelation()
	_ = rel.Append(bats[1])
	assert.Nil(t, txn.Commit())

	txn, rel = tae.getRelation()
	_ = rel.Append(bats[3])
	assert.Nil(t, txn.Commit())

	txn, rel = tae.getRelation()
	_ = rel.Append(bats[4])
	assert.Nil(t, txn.Commit())

	txn, rel = tae.getRelation()
	_ = rel.Append(bats[0])
	assert.Nil(t, txn.Commit())

	{
		v := getSingleSortKeyValue(bat, schema, 1)
		t.Logf("v is %v**********", v)
		filter := handle.NewEQFilter(v)
		txn2, rel := tae.getRelation()
		t.Log("********before delete******************")
		checkAllColRowsByScan(t, rel, 5, true)
		_ = rel.DeleteByFilter(filter)
		assert.Nil(t, txn2.Commit())
	}

	_, rel = tae.getRelation()
	checkAllColRowsByScan(t, rel, 4, true)

	{
		t.Log("************compact************")
		txn, rel = tae.getRelation()
		it := rel.MakeBlockIt()
		blk := it.GetBlock()
		meta := blk.GetMeta().(*catalog.BlockEntry)
		task, err := jobs.NewCompactBlockTask(nil, txn, meta, tae.DB.Scheduler)
		assert.NoError(t, err)
		err = task.OnExec()
		assert.NoError(t, err)

		{
			v := getSingleSortKeyValue(bat, schema, 2)
			t.Logf("v is %v**********", v)
			filter := handle.NewEQFilter(v)
			txn2, rel := tae.getRelation()
			t.Log("********before delete******************")
			checkAllColRowsByScan(t, rel, 4, true)
			_ = rel.DeleteByFilter(filter)
			assert.Nil(t, txn2.Commit())
		}

		err = txn.Commit()
		assert.True(t, moerr.IsMoErrCode(err, moerr.ErrTxnWWConflict))
	}

	_, rel = tae.getRelation()
	checkAllColRowsByScan(t, rel, 3, true)
	assert.Equal(t, int64(3), rel.Rows())

	tae.restart()
	_, rel = tae.getRelation()
	checkAllColRowsByScan(t, rel, 3, true)
	assert.Equal(t, int64(3), rel.Rows())
}

func TestCompactBlk2(t *testing.T) {
	defer leaktest.AfterTest(t)()
	testutils.EnsureNoLeak(t)
	opts := config.WithLongScanAndCKPOpts(nil)
	tae := newTestEngine(t, opts)
	defer tae.Close()
	schema := catalog.MockSchemaAll(3, 1)
	schema.BlockMaxRows = 5
	schema.SegmentMaxBlocks = 2
	tae.bindSchema(schema)
	bat := catalog.MockBatch(schema, 5)
	bats := bat.Split(5)
	defer bat.Close()

	tae.createRelAndAppend(bats[2], true)

	txn, rel := tae.getRelation()
	_ = rel.Append(bats[1])
	assert.Nil(t, txn.Commit())

	txn, rel = tae.getRelation()
	_ = rel.Append(bats[3])
	assert.Nil(t, txn.Commit())

	txn, rel = tae.getRelation()
	_ = rel.Append(bats[4])
	assert.Nil(t, txn.Commit())

	txn, rel = tae.getRelation()
	_ = rel.Append(bats[0])
	assert.Nil(t, txn.Commit())

	v := getSingleSortKeyValue(bat, schema, 1)
	t.Logf("v is %v**********", v)
	filter := handle.NewEQFilter(v)
	txn2, rel1 := tae.getRelation()
	t.Log("********before delete******************")
	checkAllColRowsByScan(t, rel1, 5, true)
	_ = rel1.DeleteByFilter(filter)
	assert.Nil(t, txn2.Commit())

	_, rel2 := tae.getRelation()
	checkAllColRowsByScan(t, rel2, 4, true)

	t.Log("************compact************")
	txn, rel = tae.getRelation()
	it := rel.MakeBlockIt()
	blk := it.GetBlock()
	meta := blk.GetMeta().(*catalog.BlockEntry)
	task, err := jobs.NewCompactBlockTask(nil, txn, meta, tae.DB.Scheduler)
	assert.NoError(t, err)
	err = task.OnExec()
	assert.NoError(t, err)
	err = txn.Commit()
	assert.NoError(t, err)

	v = getSingleSortKeyValue(bat, schema, 2)
	t.Logf("v is %v**********", v)
	filter = handle.NewEQFilter(v)
	txn2, rel3 := tae.getRelation()
	t.Log("********before delete******************")
	checkAllColRowsByScan(t, rel3, 4, true)
	_ = rel3.DeleteByFilter(filter)
	assert.Nil(t, txn2.Commit())

	v = getSingleSortKeyValue(bat, schema, 4)
	t.Logf("v is %v**********", v)
	filter = handle.NewEQFilter(v)
	txn2, rel4 := tae.getRelation()
	t.Log("********before delete******************")
	checkAllColRowsByScan(t, rel4, 3, true)
	_ = rel4.DeleteByFilter(filter)
	assert.Nil(t, txn2.Commit())

	checkAllColRowsByScan(t, rel1, 5, true)
	checkAllColRowsByScan(t, rel2, 4, true)

	_, rel = tae.getRelation()
	checkAllColRowsByScan(t, rel, 2, true)
	assert.Equal(t, int64(2), rel.Rows())

	v = getSingleSortKeyValue(bat, schema, 2)
	filter = handle.NewEQFilter(v)
	_, _, err = rel.GetByFilter(filter)
	assert.NotNil(t, err)

	v = getSingleSortKeyValue(bat, schema, 4)
	filter = handle.NewEQFilter(v)
	_, _, err = rel.GetByFilter(filter)
	assert.NotNil(t, err)

	tae.restart()
	assert.Equal(t, int64(2), rel.Rows())
}

func TestCompactblk3(t *testing.T) {
	defer leaktest.AfterTest(t)()
	testutils.EnsureNoLeak(t)
	opts := config.WithLongScanAndCKPOpts(nil)
	tae := newTestEngine(t, opts)
	defer tae.Close()
	schema := catalog.MockSchemaAll(3, 1)
	schema.BlockMaxRows = 5
	schema.SegmentMaxBlocks = 2
	tae.bindSchema(schema)
	bat := catalog.MockBatch(schema, 3)
	defer bat.Close()

	tae.createRelAndAppend(bat, true)

	v := getSingleSortKeyValue(bat, schema, 1)
	filter := handle.NewEQFilter(v)
	txn2, rel1 := tae.getRelation()
	checkAllColRowsByScan(t, rel1, 3, true)
	_ = rel1.DeleteByFilter(filter)
	assert.Nil(t, txn2.Commit())

	_, rel2 := tae.getRelation()
	checkAllColRowsByScan(t, rel2, 2, true)

	txn, rel := tae.getRelation()
	it := rel.MakeBlockIt()
	blk := it.GetBlock()
	meta := blk.GetMeta().(*catalog.BlockEntry)
	task, err := jobs.NewCompactBlockTask(nil, txn, meta, tae.DB.Scheduler)
	assert.NoError(t, err)
	err = task.OnExec()
	assert.NoError(t, err)
	err = txn.Commit()
	assert.NoError(t, err)

	txn, err = tae.StartTxn(nil)
	assert.NoError(t, err)
	processor := &catalog.LoopProcessor{}
	processor.BlockFn = func(be *catalog.BlockEntry) error {
		if be.GetSegment().GetTable().GetDB().IsSystemDB() {
			return nil
		}
		view, err := be.GetBlockData().GetColumnDataById(txn, 0, nil)
		assert.NoError(t, err)
		view.ApplyDeletes()
		assert.Equal(t, 2, view.Length())
		return nil
	}
	err = tae.Catalog.RecurLoop(processor)
	assert.NoError(t, err)
}

func TestImmutableIndexInAblk(t *testing.T) {
	defer leaktest.AfterTest(t)()
	testutils.EnsureNoLeak(t)
	opts := config.WithLongScanAndCKPOpts(nil)
	tae := newTestEngine(t, opts)
	defer tae.Close()
	schema := catalog.MockSchemaAll(3, 1)
	schema.BlockMaxRows = 5
	schema.SegmentMaxBlocks = 2
	tae.bindSchema(schema)
	bat := catalog.MockBatch(schema, 5)
	bats := bat.Split(5)
	defer bat.Close()

	tae.createRelAndAppend(bats[2], true)
	txn, rel := tae.getRelation()
	_ = rel.Append(bats[1])
	assert.Nil(t, txn.Commit())
	txn, rel = tae.getRelation()
	_ = rel.Append(bats[3])
	assert.Nil(t, txn.Commit())
	txn, rel = tae.getRelation()
	_ = rel.Append(bats[4])
	assert.Nil(t, txn.Commit())
	txn, rel = tae.getRelation()
	_ = rel.Append(bats[0])
	assert.Nil(t, txn.Commit())

	v := getSingleSortKeyValue(bat, schema, 1)
	filter := handle.NewEQFilter(v)
	txn2, rel := tae.getRelation()
	_ = rel.DeleteByFilter(filter)
	assert.Nil(t, txn2.Commit())

	txn, rel = tae.getRelation()
	it := rel.MakeBlockIt()
	blk := it.GetBlock()
	meta := blk.GetMeta().(*catalog.BlockEntry)
	task, err := jobs.NewCompactBlockTask(nil, txn, meta, tae.DB.Scheduler)
	assert.NoError(t, err)
	err = task.OnExec()
	assert.NoError(t, err)
	err = txn.Commit()
	assert.NoError(t, err)

	txn, _ = tae.getRelation()
	_, err = meta.GetBlockData().GetByFilter(txn, filter)
	assert.Error(t, err)
	v = getSingleSortKeyValue(bat, schema, 2)
	filter = handle.NewEQFilter(v)
	_, err = meta.GetBlockData().GetByFilter(txn, filter)
	assert.NoError(t, err)

	err = meta.GetBlockData().BatchDedup(txn, bat.Vecs[1], nil)
	assert.Error(t, err)
}

func TestDelete3(t *testing.T) {
	defer leaktest.AfterTest(t)()
	opts := config.WithQuickScanAndCKPOpts(nil)
	tae := newTestEngine(t, opts)
	defer tae.Close()

	// this task won't affect logic of TestAppend2, it just prints logs about dirty count
	forest := logtail.NewDirtyCollector(tae.LogtailMgr, opts.Clock, tae.Catalog, new(catalog.LoopProcessor))
	hb := ops.NewHeartBeaterWithFunc(5*time.Millisecond, func() {
		forest.Run()
		t.Log(forest.String())
	}, nil)
	hb.Start()
	defer hb.Stop()
	schema := catalog.MockSchemaAll(1, -1)
	schema.BlockMaxRows = 10
	schema.SegmentMaxBlocks = 2
	tae.bindSchema(schema)
	// rows := int(schema.BlockMaxRows * 1)
	rows := int(schema.BlockMaxRows*3) + 1
	bat := catalog.MockBatch(schema, rows)

	tae.createRelAndAppend(bat, true)
	tae.checkRowsByScan(rows, false)
	deleted := false
	for i := 0; i < 10; i++ {
		if deleted {
			tae.checkRowsByScan(0, true)
			tae.doAppend(bat)
			deleted = false
			tae.checkRowsByScan(rows, true)
		} else {
			tae.checkRowsByScan(rows, true)
			err := tae.deleteAll(true)
			if err == nil {
				deleted = true
				tae.checkRowsByScan(0, true)
				// assert.Zero(t, tae.getRows())
			} else {
				tae.checkRowsByScan(rows, true)
				// assert.Equal(t, tae.getRows(), rows)
			}
		}
	}
	t.Logf(tae.Catalog.SimplePPString(common.PPL1))
}

func TestDropCreated1(t *testing.T) {
	defer leaktest.AfterTest(t)()
	opts := config.WithLongScanAndCKPOpts(nil)
	tae := newTestEngine(t, opts)
	defer tae.Close()

	txn, err := tae.StartTxn(nil)
	assert.Nil(t, err)
	_, err = txn.CreateDatabase("db", "")
	assert.Nil(t, err)
	db, err := txn.DropDatabase("db")
	assert.Nil(t, err)
	assert.Nil(t, txn.Commit())

	assert.Equal(t, txn.GetCommitTS(), db.GetMeta().(*catalog.DBEntry).GetCreatedAt())
	assert.Equal(t, txn.GetCommitTS(), db.GetMeta().(*catalog.DBEntry).GetCreatedAt())

	tae.restart()
}

func TestDropCreated2(t *testing.T) {
	defer leaktest.AfterTest(t)()
	opts := config.WithLongScanAndCKPOpts(nil)
	tae := newTestEngine(t, opts)
	schema := catalog.MockSchemaAll(1, -1)
	defer tae.Close()

	txn, err := tae.StartTxn(nil)
	assert.Nil(t, err)
	db, err := txn.CreateDatabase("db", "")
	assert.Nil(t, err)
	rel, err := db.CreateRelation(schema)
	assert.Nil(t, err)
	_, err = db.DropRelationByName(schema.Name)
	assert.Nil(t, err)
	assert.Nil(t, txn.Commit())

	assert.Equal(t, txn.GetCommitTS(), rel.GetMeta().(*catalog.TableEntry).GetCreatedAt())
	assert.Equal(t, txn.GetCommitTS(), rel.GetMeta().(*catalog.TableEntry).GetCreatedAt())

	tae.restart()
}

// records create at 1 and commit
// read by ts 1, err should be nil
func TestReadEqualTS(t *testing.T) {
	defer leaktest.AfterTest(t)()
	opts := config.WithLongScanAndCKPOpts(nil)
	tae := newTestEngine(t, opts)
	defer tae.Close()

	txn, err := tae.StartTxn(nil)
	tae.Catalog.CreateDBEntryByTS("db", txn.GetStartTS())
	assert.Nil(t, err)
	_, err = txn.GetDatabase("db")
	assert.Nil(t, err)
}

func TestTruncateZonemap(t *testing.T) {
	defer leaktest.AfterTest(t)()
	type Mod struct {
		offset int
		v      byte
	}
	mockBytes := func(init byte, size int, mods ...Mod) []byte {
		ret := make([]byte, size)
		for i := 0; i < size; i++ {
			ret[i] = init
		}
		for _, m := range mods {
			ret[m.offset] = m.v
		}
		return ret
	}
	testutils.EnsureNoLeak(t)
	opts := config.WithLongScanAndCKPOpts(nil)
	tae := newTestEngine(t, opts)
	defer tae.Close()

	schema := catalog.MockSchemaAll(13, 12) // set varchar PK
	schema.BlockMaxRows = 10
	schema.SegmentMaxBlocks = 2
	tae.bindSchema(schema)

	bat := catalog.MockBatch(schema, int(schema.BlockMaxRows*2+9))        // 2.9 blocks
	minv := mockBytes(0, 35)                                              // 0x00000000
	trickyMinv := mockBytes(0, 33)                                        // smaller than minv, not in mut index but in immut index
	maxv := mockBytes(0xff, 35, Mod{0, 0x61}, Mod{1, 0x62}, Mod{2, 0x63}) // abc0xff0xff...
	trickyMaxv := []byte("abd")                                           // bigger than maxv, not in mut index but in immut index
	bat.Vecs[12].Update(8, maxv)
	bat.Vecs[12].Update(11, minv)
	bat.Vecs[12].Update(22, []byte("abcc"))
	defer bat.Close()

	checkMinMax := func(rel handle.Relation, minvOffset, maxvOffset uint32) {
		_, _, err := rel.GetByFilter(handle.NewEQFilter(trickyMinv))
		assert.True(t, moerr.IsMoErrCode(err, moerr.ErrNotFound))
		_, _, err = rel.GetByFilter(handle.NewEQFilter(trickyMaxv))
		assert.True(t, moerr.IsMoErrCode(err, moerr.ErrNotFound))
		_, row, err := rel.GetByFilter(handle.NewEQFilter(minv))
		assert.NoError(t, err)
		assert.Equal(t, minvOffset, row)
		_, row, err = rel.GetByFilter(handle.NewEQFilter(maxv))
		assert.NoError(t, err)
		assert.Equal(t, maxvOffset, row)
	}

	tae.createRelAndAppend(bat, true)

	// runtime check
	txn, rel := tae.getRelation()
	checkMinMax(rel, 1, 8)
	assert.NoError(t, txn.Commit())

	// restart without compact
	tae.restart()
	txn, rel = tae.getRelation()
	checkMinMax(rel, 1, 8)
	assert.NoError(t, txn.Commit())

	// restart with compact
	tae.compactBlocks(false)
	tae.mergeBlocks(false)
	tae.restart()
	txn, rel = tae.getRelation()
	checkMinMax(rel, 0, 9)
	assert.NoError(t, txn.Commit())

	// 3 NonAppendable Blocks
	txn, rel = tae.getRelation()
	rel.UpdateByFilter(handle.NewEQFilter(maxv), 12, mockBytes(0xff, 35))
	assert.NoError(t, txn.Commit())
	tae.compactBlocks(false)
	tae.mergeBlocks(false)
	tae.restart()

	txn, rel = tae.getRelation()
	_, row, err := rel.GetByFilter(handle.NewEQFilter(mockBytes(0xff, 35)))
	assert.NoError(t, err)
	assert.Equal(t, uint32(9), row)
	assert.NoError(t, txn.Commit())
}

func mustStartTxn(t *testing.T, tae *testEngine, tenantID uint32) txnif.AsyncTxn {
	txn, err := tae.StartTxn(nil)
	assert.NoError(t, err)
	txn.BindAccessInfo(tenantID, 0, 0)
	return txn
}

func TestMultiTenantDBOps(t *testing.T) {
	defer leaktest.AfterTest(t)()
	var err error
	opts := config.WithLongScanAndCKPOpts(nil)
	tae := newTestEngine(t, opts)
	defer tae.Close()

	txn11 := mustStartTxn(t, tae, 1)
	_, err = txn11.CreateDatabase("db", "")
	assert.NoError(t, err)
	txn12 := mustStartTxn(t, tae, 1)
	_, err = txn11.CreateDatabase("db", "")
	assert.Error(t, err)

	txn21 := mustStartTxn(t, tae, 2)
	_, err = txn21.CreateDatabase("db", "")
	assert.NoError(t, err)

	assert.NoError(t, txn11.Commit())
	assert.NoError(t, txn12.Commit())
	assert.NoError(t, txn21.Commit())

	txn22 := mustStartTxn(t, tae, 2)
	_, _ = txn22.CreateDatabase("db2", "")

	txn23 := mustStartTxn(t, tae, 2)
	// [mo_catalog, db]
	assert.Equal(t, 2, len(txn23.DatabaseNames()))
	assert.NoError(t, txn23.Commit())

	txn22.Commit()
	tae.restart()

	txn24 := mustStartTxn(t, tae, 2)
	// [mo_catalog, db, db2]
	assert.Equal(t, 3, len(txn24.DatabaseNames()))
	assert.NoError(t, txn24.Commit())

	txn13 := mustStartTxn(t, tae, 1)
	// [mo_catalog, db]
	assert.Equal(t, 2, len(txn13.DatabaseNames()))

	_, err = txn13.GetDatabase("db2")
	assert.Error(t, err)
	dbHdl, err := txn13.GetDatabase("db")
	assert.NoError(t, err)
	assert.Equal(t, uint32(1), dbHdl.GetMeta().(*catalog.DBEntry).GetTenantID())

	_, err = txn13.DropDatabase("db2")
	assert.Error(t, err)
	_, err = txn13.DropDatabase("db")
	assert.NoError(t, err)
	assert.NoError(t, txn13.Commit())

	txn14 := mustStartTxn(t, tae, 1)
	// [mo_catalog]
	assert.Equal(t, 1, len(txn14.DatabaseNames()))
	assert.NoError(t, txn14.Commit())
}

func TestMultiTenantMoCatalogOps(t *testing.T) {
	defer leaktest.AfterTest(t)()
	var err error
	opts := config.WithLongScanAndCKPOpts(nil)
	tae := newTestEngine(t, opts)
	defer tae.Close()

	s := catalog.MockSchemaAll(1, 0)
	s.Name = "mo_accounts"
	txn0, sysDB := tae.getDB(pkgcatalog.MO_CATALOG)
	_, err = sysDB.CreateRelation(s)
	assert.NoError(t, err)
	assert.NoError(t, txn0.Commit())

	schema11 := catalog.MockSchemaAll(3, 0)
	schema11.BlockMaxRows = 10
	schema11.SegmentMaxBlocks = 2
	tae.bindSchema(schema11)
	tae.bindTenantID(1)

	bat1 := catalog.MockBatch(schema11, int(schema11.BlockMaxRows*2+9))
	tae.createRelAndAppend(bat1, true)
	// pretend 'mo_users'
	s = catalog.MockSchemaAll(1, 0)
	s.Name = "mo_users"
	txn11, sysDB := tae.getDB(pkgcatalog.MO_CATALOG)
	_, err = sysDB.CreateRelation(s)
	assert.NoError(t, err)
	assert.NoError(t, txn11.Commit())

	tae.compactBlocks(false)
	tae.mergeBlocks(false)

	schema21 := catalog.MockSchemaAll(2, 1)
	schema21.BlockMaxRows = 10
	schema21.SegmentMaxBlocks = 2
	tae.bindSchema(schema21)
	tae.bindTenantID(2)

	bat2 := catalog.MockBatch(schema21, int(schema21.BlockMaxRows*3+5))
	tae.createRelAndAppend(bat2, true)
	txn21, sysDB := tae.getDB(pkgcatalog.MO_CATALOG)
	s = catalog.MockSchemaAll(1, 0)
	s.Name = "mo_users"
	_, err = sysDB.CreateRelation(s)
	assert.NoError(t, err)
	assert.NoError(t, txn21.Commit())

	tae.compactBlocks(false)
	tae.mergeBlocks(false)

	tae.restart()

	reservedColumnsCnt := len(catalog.SystemDBSchema.ColDefs) +
		len(catalog.SystemColumnSchema.ColDefs) +
		len(catalog.SystemTableSchema.ColDefs)
	{
		// account 2
		// check data for good
		_, tbl := tae.getRelation()
		checkAllColRowsByScan(t, tbl, 35, false)
		// [mo_catalog, db]
		assert.Equal(t, 2, len(mustStartTxn(t, tae, 2).DatabaseNames()))
		_, sysDB = tae.getDB(pkgcatalog.MO_CATALOG)
		sysDB.Relations()
		sysDBTbl, _ := sysDB.GetRelationByName(pkgcatalog.MO_DATABASE)
		// [mo_catalog, db]
		checkAllColRowsByScan(t, sysDBTbl, 2, true)
		sysTblTbl, _ := sysDB.GetRelationByName(pkgcatalog.MO_TABLES)
		// [mo_database, mo_tables, mo_columns, 'mo_users_t2' 'test-table-a-timestamp']
		checkAllColRowsByScan(t, sysTblTbl, 5, true)
		sysColTbl, _ := sysDB.GetRelationByName(pkgcatalog.MO_COLUMNS)
		// [mo_database(8), mo_tables(13), mo_columns(19), 'mo_users_t2'(1+1), 'test-table-a-timestamp'(2+1)]
		checkAllColRowsByScan(t, sysColTbl, reservedColumnsCnt+5, true)
	}
	{
		// account 1
		tae.bindSchema(schema11)
		tae.bindTenantID(1)
		// check data for good
		_, tbl := tae.getRelation()
		checkAllColRowsByScan(t, tbl, 29, false)
		// [mo_catalog, db]
		assert.Equal(t, 2, len(mustStartTxn(t, tae, 1).DatabaseNames()))
		_, sysDB = tae.getDB(pkgcatalog.MO_CATALOG)
		sysDB.Relations()
		sysDBTbl, _ := sysDB.GetRelationByName(pkgcatalog.MO_DATABASE)
		// [mo_catalog, db]
		checkAllColRowsByScan(t, sysDBTbl, 2, true)
		sysTblTbl, _ := sysDB.GetRelationByName(pkgcatalog.MO_TABLES)
		// [mo_database, mo_tables, mo_columns, 'mo_users_t1' 'test-table-a-timestamp']
		checkAllColRowsByScan(t, sysTblTbl, 5, true)
		sysColTbl, _ := sysDB.GetRelationByName(pkgcatalog.MO_COLUMNS)
		// [mo_database(8), mo_tables(13), mo_columns(19), 'mo_users_t1'(1+1), 'test-table-a-timestamp'(3+1)]
		checkAllColRowsByScan(t, sysColTbl, reservedColumnsCnt+6, true)
	}
	{
		// sys account
		tae.bindSchema(nil)
		tae.bindTenantID(0)
		// [mo_catalog]
		assert.Equal(t, 1, len(mustStartTxn(t, tae, 0).DatabaseNames()))
		_, sysDB = tae.getDB(pkgcatalog.MO_CATALOG)
		sysDB.Relations()
		sysDBTbl, _ := sysDB.GetRelationByName(pkgcatalog.MO_DATABASE)
		// [mo_catalog]
		checkAllColRowsByScan(t, sysDBTbl, 1, true)
		sysTblTbl, _ := sysDB.GetRelationByName(pkgcatalog.MO_TABLES)
		// [mo_database, mo_tables, mo_columns, 'mo_accounts']
		checkAllColRowsByScan(t, sysTblTbl, 4, true)
		sysColTbl, _ := sysDB.GetRelationByName(pkgcatalog.MO_COLUMNS)
		// [mo_database(8), mo_tables(13), mo_columns(19), 'mo_accounts'(1+1)]
		checkAllColRowsByScan(t, sysColTbl, reservedColumnsCnt+2, true)
	}

}

// txn1 create update
// txn2 update delete
func TestUpdateAttr(t *testing.T) {
	defer leaktest.AfterTest(t)()
	opts := config.WithLongScanAndCKPOpts(nil)
	tae := newTestEngine(t, opts)
	schema := catalog.MockSchemaAll(1, -1)
	defer tae.Close()

	txn, err := tae.StartTxn(nil)
	assert.NoError(t, err)
	db, err := txn.CreateDatabase("db", "")
	assert.NoError(t, err)
	rel, err := db.CreateRelation(schema)
	assert.NoError(t, err)
	seg, err := rel.CreateSegment(false)
	assert.NoError(t, err)
	seg.GetMeta().(*catalog.SegmentEntry).UpdateMetaLoc(txn, "test_1")
	assert.NoError(t, txn.Commit())

	txn, err = tae.StartTxn(nil)
	assert.NoError(t, err)
	db, err = txn.GetDatabase("db")
	assert.NoError(t, err)
	rel, err = db.GetRelationByName(schema.Name)
	assert.NoError(t, err)
	seg, err = rel.GetSegment(seg.GetID())
	assert.NoError(t, err)
	seg.GetMeta().(*catalog.SegmentEntry).UpdateDeltaLoc(txn, "test_2")
	rel.SoftDeleteSegment(seg.GetID())
	assert.NoError(t, txn.Commit())

	t.Log(tae.Catalog.SimplePPString(3))

	tae.restart()

	t.Log(tae.Catalog.SimplePPString(3))
}

type dummyCpkGetter struct{}

func (c *dummyCpkGetter) CollectCheckpointsInRange(start, end types.TS) (string, types.TS) {
	return "", types.TS{}
}

func TestLogtailBasic(t *testing.T) {
	defer leaktest.AfterTest(t)()
	opts := config.WithLongScanAndCKPOpts(nil)
	opts.LogtailCfg = &options.LogtailCfg{PageSize: 30}
	tae := newTestEngine(t, opts)
	logMgr := tae.LogtailMgr
	defer tae.Close()

	// at first, we can see nothing
	minTs, maxTs := types.BuildTS(0, 0), types.BuildTS(1000, 1000)
	reader := logMgr.GetReader(minTs, maxTs)
	assert.False(t, reader.HasCatalogChanges())
	assert.Equal(t, 0, len(reader.GetDirtyByTable(1000, 1000).Segs))

	schema := catalog.MockSchemaAll(2, -1)
	schema.Name = "test"
	schema.BlockMaxRows = 10
	schema.SegmentMaxBlocks = 2
	// craete 2 db and 2 tables
	txn, _ := tae.StartTxn(nil)
	todropdb, _ := txn.CreateDatabase("todrop", "")
	todropdb.CreateRelation(schema)
	db, _ := txn.CreateDatabase("db", "")
	tbl, _ := db.CreateRelation(schema)
	dbID := db.GetID()
	tableID := tbl.ID()
	txn.Commit()
	catalogWriteTs := txn.GetPrepareTS()

	// drop the first db
	txn2, _ := tae.StartTxn(nil)
	txn2.DropDatabase("todrop")
	txn2.Commit()
	catalogDropTs := txn2.GetPrepareTS()

	writeTs := make([]types.TS, 0, 120)
	deleteRowIDs := make([]types.Rowid, 0, 10)

	wg := new(sync.WaitGroup)
	wg.Add(1)
	go func() {
		// insert 100 rows
		for i := 0; i < 100; i++ {
			txn, _ := tae.StartTxn(nil)
			db, _ := txn.GetDatabase("db")
			tbl, _ := db.GetRelationByName("test")
			tbl.Append(catalog.MockBatch(schema, 1))
			assert.NoError(t, txn.Commit())
			writeTs = append(writeTs, txn.GetPrepareTS())
		}
		// delete the row whose offset is 5 for every block
		{
			// collect rowid
			txn, _ := tae.StartTxn(nil)
			db, _ := txn.GetDatabase("db")
			tbl, _ := db.GetRelationByName("test")
			blkIt := tbl.MakeBlockIt()
			for ; blkIt.Valid(); blkIt.Next() {
				prefix := blkIt.GetBlock().GetMeta().(*catalog.BlockEntry).MakeKey()
				deleteRowIDs = append(deleteRowIDs, model.EncodePhyAddrKeyWithPrefix(prefix, 5))
			}
			assert.NoError(t, txn.Commit())
		}

		// delete two 2 rows one time. no special reason, it just comes up
		for i := 0; i < len(deleteRowIDs); i += 2 {
			txn, _ := tae.StartTxn(nil)
			db, _ := txn.GetDatabase("db")
			tbl, _ := db.GetRelationByName("test")
			assert.NoError(t, tbl.DeleteByPhyAddrKey(deleteRowIDs[i]))
			if i+1 < len(deleteRowIDs) {
				tbl.DeleteByPhyAddrKey(deleteRowIDs[i+1])
			}
			assert.NoError(t, txn.Commit())
			writeTs = append(writeTs, txn.GetPrepareTS())
		}
		wg.Done()
	}()

	// concurrent read to test race
	for i := 0; i < 5; i++ {
		wg.Add(1)
		go func() {
			for i := 0; i < 10; i++ {
				reader := logMgr.GetReader(minTs, maxTs)
				_ = reader.GetDirtyByTable(dbID, tableID)
			}
			wg.Done()
		}()
	}

	wg.Wait()

	firstWriteTs, lastWriteTs := writeTs[0], writeTs[len(writeTs)-1]

	reader = logMgr.GetReader(firstWriteTs, lastWriteTs.Next())
	assert.False(t, reader.HasCatalogChanges())
	reader = logMgr.GetReader(minTs, catalogWriteTs)
	assert.Equal(t, 0, len(reader.GetDirtyByTable(dbID, tableID).Segs))
	reader = logMgr.GetReader(firstWriteTs, lastWriteTs)
	assert.Equal(t, 0, len(reader.GetDirtyByTable(dbID, tableID-1).Segs))
	// 5 segments, every segment has 2 blocks
	reader = logMgr.GetReader(firstWriteTs, lastWriteTs)
	dirties := reader.GetDirtyByTable(dbID, tableID)
	assert.Equal(t, 5, len(dirties.Segs))
	for _, seg := range dirties.Segs {
		assert.Equal(t, 2, len(seg.Blks))
	}
	tots := func(ts types.TS) *timestamp.Timestamp {
		return &timestamp.Timestamp{PhysicalTime: types.DecodeInt64(ts[4:12]), LogicalTime: types.DecodeUint32(ts[:4])}
	}

	fixedColCnt := 2 // __rowid + commit_time, the columns for a delBatch
	// check Bat rows count consistency
	check_same_rows := func(bat *api.Batch, expect int) {
		for i, vec := range bat.Vecs {
			col, err := vector.ProtoVectorToVector(vec)
			assert.NoError(t, err)
			assert.Equal(t, expect, col.Length(), "columns %d", i)
		}
	}

	// get db catalog change
	resp, err := logtail.HandleSyncLogTailReq(new(dummyCpkGetter), tae.LogtailMgr, tae.Catalog, api.SyncLogTailReq{
		CnHave: tots(minTs),
		CnWant: tots(catalogDropTs),
		Table:  &api.TableID{DbId: pkgcatalog.MO_CATALOG_ID, TbId: pkgcatalog.MO_DATABASE_ID},
	})
	assert.NoError(t, err)
	assert.Equal(t, 2, len(resp.Commands)) // insert and delete

	assert.Equal(t, api.Entry_Insert, resp.Commands[0].EntryType)
	assert.Equal(t, len(catalog.SystemDBSchema.ColDefs)+fixedColCnt, len(resp.Commands[0].Bat.Vecs))
	check_same_rows(resp.Commands[0].Bat, 2)                                 // 2 db
	datname, err := vector.ProtoVectorToVector(resp.Commands[0].Bat.Vecs[3]) // datname column
	assert.NoError(t, err)
	assert.Equal(t, "todrop", datname.GetString(0))
	assert.Equal(t, "db", datname.GetString(1))

	assert.Equal(t, api.Entry_Delete, resp.Commands[1].EntryType)
	assert.Equal(t, fixedColCnt, len(resp.Commands[1].Bat.Vecs))
	check_same_rows(resp.Commands[1].Bat, 1) // 1 drop db

	// get table catalog change
	resp, err = logtail.HandleSyncLogTailReq(new(dummyCpkGetter), tae.LogtailMgr, tae.Catalog, api.SyncLogTailReq{
		CnHave: tots(minTs),
		CnWant: tots(catalogDropTs),
		Table:  &api.TableID{DbId: pkgcatalog.MO_CATALOG_ID, TbId: pkgcatalog.MO_TABLES_ID},
	})
	assert.NoError(t, err)
	assert.Equal(t, 1, len(resp.Commands)) // insert
	assert.Equal(t, api.Entry_Insert, resp.Commands[0].EntryType)
	assert.Equal(t, len(catalog.SystemTableSchema.ColDefs)+fixedColCnt, len(resp.Commands[0].Bat.Vecs))
	check_same_rows(resp.Commands[0].Bat, 2)                                 // 2 tables
	relname, err := vector.ProtoVectorToVector(resp.Commands[0].Bat.Vecs[3]) // relname column
	assert.NoError(t, err)
	assert.Equal(t, schema.Name, relname.GetString(0))
	assert.Equal(t, schema.Name, relname.GetString(1))

	// get columns catalog change
	resp, err = logtail.HandleSyncLogTailReq(new(dummyCpkGetter), tae.LogtailMgr, tae.Catalog, api.SyncLogTailReq{
		CnHave: tots(minTs),
		CnWant: tots(catalogDropTs),
		Table:  &api.TableID{DbId: pkgcatalog.MO_CATALOG_ID, TbId: pkgcatalog.MO_COLUMNS_ID},
	})
	assert.NoError(t, err)
	assert.Equal(t, 1, len(resp.Commands)) // insert
	assert.Equal(t, api.Entry_Insert, resp.Commands[0].EntryType)
	assert.Equal(t, len(catalog.SystemColumnSchema.ColDefs)+fixedColCnt, len(resp.Commands[0].Bat.Vecs))
	// sysColumnsCount := len(catalog.SystemDBSchema.ColDefs) + len(catalog.SystemTableSchema.ColDefs) + len(catalog.SystemColumnSchema.ColDefs)
	check_same_rows(resp.Commands[0].Bat, len(schema.ColDefs)*2) // column count of 2 tables

	// get user table change
	resp, err = logtail.HandleSyncLogTailReq(new(dummyCpkGetter), tae.LogtailMgr, tae.Catalog, api.SyncLogTailReq{
		CnHave: tots(firstWriteTs.Next()), // skip the first write deliberately,
		CnWant: tots(lastWriteTs),
		Table:  &api.TableID{DbId: dbID, TbId: tableID},
	})
	assert.NoError(t, err)
	assert.Equal(t, 2, len(resp.Commands)) // insert data and delete data

	// blk meta change
	// blkMetaEntry := resp.Commands[0]
	// assert.Equal(t, api.Entry_Insert, blkMetaEntry.EntryType)
	// assert.Equal(t, len(logtail.BlkMetaSchema.ColDefs)+fixedColCnt, len(blkMetaEntry.Bat.Vecs))
	// check_same_rows(blkMetaEntry.Bat, 9) // 9 blocks, because the first write is excluded.

	// check data change
	insDataEntry := resp.Commands[0]
	assert.Equal(t, api.Entry_Insert, insDataEntry.EntryType)
	assert.Equal(t, len(schema.ColDefs)+1, len(insDataEntry.Bat.Vecs)) // 5 columns, rowid + commit ts + 2 visibile
	check_same_rows(insDataEntry.Bat, 99)                              // 99 rows, because the first write is excluded.
	// test first user col, this is probably fragile, it depends on the details of MockSchema
	// if something changes, delete this is okay.
	firstCol, err := vector.ProtoVectorToVector(insDataEntry.Bat.Vecs[2]) // mock_0 column, int8 type
	assert.Equal(t, types.T_int8, firstCol.GetType().Oid)
	assert.NoError(t, err)

	delDataEntry := resp.Commands[1]
	assert.Equal(t, api.Entry_Delete, delDataEntry.EntryType)
	assert.Equal(t, fixedColCnt, len(delDataEntry.Bat.Vecs)) // 3 columns, rowid + commit_ts + aborted
	check_same_rows(delDataEntry.Bat, 10)

	// check delete rowids are exactly what we want
	rowids, err := vector.ProtoVectorToVector(delDataEntry.Bat.Vecs[0])
	assert.NoError(t, err)
	assert.Equal(t, types.T_Rowid, rowids.GetType().Oid)
	rowidMap := make(map[types.Rowid]int)
	for _, id := range deleteRowIDs {
		rowidMap[id] = 1
	}
	for i := int64(0); i < 10; i++ {
		id := vector.GetValueAt[types.Rowid](rowids, i)
		rowidMap[id] = rowidMap[id] + 1
	}
	assert.Equal(t, 10, len(rowidMap))
	for _, v := range rowidMap {
		assert.Equal(t, 2, v)
	}
}

// txn1: create relation and append, half blk
// txn2: compact
// txn3: append, shouldn't get rw
func TestGetLastAppender(t *testing.T) {
	defer leaktest.AfterTest(t)()
	opts := config.WithLongScanAndCKPOpts(nil)
	tae := newTestEngine(t, opts)
	defer tae.Close()
	schema := catalog.MockSchemaAll(1, -1)
	schema.BlockMaxRows = 10
	schema.SegmentMaxBlocks = 2
	tae.bindSchema(schema)
	bat := catalog.MockBatch(schema, 14)
	bats := bat.Split(2)

	tae.createRelAndAppend(bats[0], true)
	t.Log(tae.Catalog.SimplePPString(3))

	tae.compactBlocks(false)
	t.Log(tae.Catalog.SimplePPString(3))

	tae.restart()

	txn, rel := tae.getRelation()
	rel.Append(bats[1])
	assert.NoError(t, txn.Commit())
}

// txn1[s1,p1,e1] append1
// txn2[s2,p2,e2] append2
// txn3[s3,p3,e3] append3
// collect [0,p1] [0,p2] [p1+1,p2] [p1+1,p3]
// check data, row count, commit ts
// TODO 1. in2pc committs!=preparets; 2. abort
func TestCollectInsert(t *testing.T) {
	defer leaktest.AfterTest(t)()
	opts := config.WithLongScanAndCKPOpts(nil)
	tae := newTestEngine(t, opts)
	defer tae.Close()
	schema := catalog.MockSchemaAll(1, -1)
	schema.BlockMaxRows = 20
	tae.bindSchema(schema)
	bat := catalog.MockBatch(schema, 12)
	bats := bat.Split(4)

	tae.createRelAndAppend(bats[0], true)

	txn1, rel := tae.getRelation()
	assert.NoError(t, rel.Append(bats[1]))
	assert.NoError(t, txn1.Commit())

	p1 := txn1.GetPrepareTS()
	t.Logf("p1= %v", p1.ToString())

	txn2, rel := tae.getRelation()
	assert.NoError(t, rel.Append(bats[2]))
	assert.NoError(t, txn2.Commit())

	p2 := txn2.GetPrepareTS()
	t.Logf("p2= %v", p2.ToString())

	txn3, rel := tae.getRelation()
	assert.NoError(t, rel.Append(bats[3]))
	assert.NoError(t, txn3.Commit())

	p3 := txn3.GetPrepareTS()
	t.Logf("p3= %v", p3.ToString())

	_, rel = tae.getRelation()
	blkit := rel.MakeBlockIt()
	blkdata := blkit.GetBlock().GetMeta().(*catalog.BlockEntry).GetBlockData()

	batch, err := blkdata.CollectAppendInRange(types.TS{}, p1, true)
	assert.NoError(t, err)
	t.Log((batch.Attrs))
	for _, vec := range batch.Vecs {
		t.Log(vec)
		assert.Equal(t, 6, vec.Length())
	}
	batch, err = blkdata.CollectAppendInRange(types.TS{}, p2, true)
	assert.NoError(t, err)
	t.Log((batch.Attrs))
	for _, vec := range batch.Vecs {
		t.Log(vec)
		assert.Equal(t, 9, vec.Length())
	}
	batch, err = blkdata.CollectAppendInRange(p1.Next(), p2, true)
	assert.NoError(t, err)
	t.Log((batch.Attrs))
	for _, vec := range batch.Vecs {
		t.Log(vec)
		assert.Equal(t, 3, vec.Length())
	}
	batch, err = blkdata.CollectAppendInRange(p1.Next(), p3, true)
	assert.NoError(t, err)
	t.Log((batch.Attrs))
	for _, vec := range batch.Vecs {
		t.Log(vec)
		assert.Equal(t, 6, vec.Length())
	}
}

// txn0 append
// txn1[s1,p1,e1] delete
// txn1[s2,p2,e2] delete
// txn1[s3,p3,e3] delete
// collect [0,p1] [0,p2] [p1+1,p2] [p1+1,p3]
func TestCollectDelete(t *testing.T) {
	defer leaktest.AfterTest(t)()
	opts := config.WithLongScanAndCKPOpts(nil)
	tae := newTestEngine(t, opts)
	defer tae.Close()
	schema := catalog.MockSchemaAll(2, 1)
	schema.BlockMaxRows = 20
	tae.bindSchema(schema)
	bat := catalog.MockBatch(schema, 12)

	tae.createRelAndAppend(bat, true)

	_, rel := tae.getRelation()
	blkit := rel.MakeBlockIt()
	blkID := blkit.GetBlock().GetMeta().(*catalog.BlockEntry).AsCommonID()

	txn1, rel := tae.getRelation()
	assert.NoError(t, rel.RangeDelete(blkID, 0, 0, handle.DT_Normal))
	assert.NoError(t, txn1.Commit())
	p1 := txn1.GetPrepareTS()
	t.Logf("p1= %v", p1.ToString())

	txn2, rel := tae.getRelation()
	assert.NoError(t, rel.RangeDelete(blkID, 1, 3, handle.DT_Normal))
	assert.NoError(t, txn2.Commit())
	p2 := txn2.GetPrepareTS()
	t.Logf("p2= %v", p2.ToString())

	txn3, rel := tae.getRelation()
	assert.NoError(t, rel.RangeDelete(blkID, 4, 5, handle.DT_Normal))
	assert.NoError(t, txn3.Commit())
	p3 := txn3.GetPrepareTS()
	t.Logf("p3= %v", p3.ToString())

	_, rel = tae.getRelation()
	blkit = rel.MakeBlockIt()
	blkdata := blkit.GetBlock().GetMeta().(*catalog.BlockEntry).GetBlockData()

	batch, err := blkdata.CollectDeleteInRange(types.TS{}, p1, true)
	assert.NoError(t, err)
	t.Log((batch.Attrs))
	for _, vec := range batch.Vecs {
		t.Log(vec)
		assert.Equal(t, 1, vec.Length())
	}
	batch, err = blkdata.CollectDeleteInRange(types.TS{}, p2, true)
	assert.NoError(t, err)
	t.Log((batch.Attrs))
	for _, vec := range batch.Vecs {
		t.Log(vec)
		assert.Equal(t, 4, vec.Length())
	}
	batch, err = blkdata.CollectDeleteInRange(p1.Next(), p2, true)
	assert.NoError(t, err)
	t.Log((batch.Attrs))
	for _, vec := range batch.Vecs {
		t.Log(vec)
		assert.Equal(t, 3, vec.Length())
	}
	batch, err = blkdata.CollectDeleteInRange(p1.Next(), p3, true)
	assert.NoError(t, err)
	t.Log((batch.Attrs))
	for _, vec := range batch.Vecs {
		t.Log(vec)
		assert.Equal(t, 5, vec.Length())
	}
}

func TestAppendnode(t *testing.T) {
	defer leaktest.AfterTest(t)()
	opts := config.WithLongScanAndCKPOpts(nil)
	tae := newTestEngine(t, opts)
	defer tae.Close()
	schema := catalog.MockSchemaAll(1, 0)
	schema.BlockMaxRows = 10000
	schema.SegmentMaxBlocks = 2
	tae.bindSchema(schema)
	appendCnt := 20
	bat := catalog.MockBatch(schema, appendCnt)
	bats := bat.Split(appendCnt)

	tae.createRelAndAppend(bats[0], true)
	tae.checkRowsByScan(1, false)

	var wg sync.WaitGroup
	pool, _ := ants.NewPool(5)
	defer pool.Release()
	worker := func(i int) func() {
		return func() {
			txn, rel := tae.getRelation()
			row := getColumnRowsByScan(t, rel, 0, true)
			err := tae.doAppendWithTxn(bats[i], txn, true)
			assert.NoError(t, err)
			row2 := getColumnRowsByScan(t, rel, 0, true)
			assert.Equal(t, row+1, row2)
			assert.NoError(t, txn.Commit())
			wg.Done()
		}
	}
	for i := 1; i < appendCnt; i++ {
		wg.Add(1)
		pool.Submit(worker(i))
	}
	wg.Wait()
	tae.checkRowsByScan(appendCnt, true)

	tae.restart()
	tae.checkRowsByScan(appendCnt, true)
}

func TestTxnIdempotent(t *testing.T) {
	defer leaktest.AfterTest(t)()
	opts := config.WithLongScanAndCKPOpts(nil)
	tae := newTestEngine(t, opts)
	defer tae.Close()

	schema := catalog.MockSchemaAll(1, 0)
	schema.BlockMaxRows = 10000
	schema.SegmentMaxBlocks = 2
	tae.bindSchema(schema)
	appendCnt := 20
	bat := catalog.MockBatch(schema, appendCnt)
	bats := bat.Split(appendCnt)

	var wg sync.WaitGroup

	tae.createRelAndAppend(bats[0], true)
	for i := 0; i < 10; i++ {
		txn, _ := tae.getRelation()
		wg.Add(1)
		assert.NoError(t, txn.Rollback())
		go func() {
			defer wg.Done()
			assert.True(t, moerr.IsMoErrCode(txn.Commit(), moerr.ErrTxnNotFound))
			// txn.Commit()
		}()
		wg.Wait()
	}
}

// insert 200 rows and do quick compaction
// expect that there are some dirty tables at first and then zero dirty table found
func TestWatchDirty(t *testing.T) {
	defer leaktest.AfterTest(t)()
	opts := config.WithQuickScanAndCKPOpts(nil)
	tae := newTestEngine(t, opts)
	defer tae.Close()
	logMgr := tae.LogtailMgr

	visitor := &catalog.LoopProcessor{}
	watcher := logtail.NewDirtyCollector(logMgr, opts.Clock, tae.Catalog, visitor)

	tbl, seg, blk := watcher.DirtyCount()
	assert.Zero(t, blk)
	assert.Zero(t, seg)
	assert.Zero(t, tbl)

	schema := catalog.MockSchemaAll(1, 0)
	schema.BlockMaxRows = 50
	schema.SegmentMaxBlocks = 2
	tae.bindSchema(schema)
	appendCnt := 200
	bat := catalog.MockBatch(schema, appendCnt)
	bats := bat.Split(appendCnt)

	tae.createRelAndAppend(bats[0], true)
	tae.checkRowsByScan(1, false)

	wg := &sync.WaitGroup{}
	pool, _ := ants.NewPool(3)
	defer pool.Release()
	worker := func(i int) func() {
		return func() {
			txn, _ := tae.getRelation()
			err := tae.doAppendWithTxn(bats[i], txn, true)
			assert.NoError(t, err)
			assert.NoError(t, txn.Commit())
			wg.Done()
		}
	}
	for i := 1; i < appendCnt; i++ {
		wg.Add(1)
		pool.Submit(worker(i))
	}
	wg.Wait()

	timer := time.After(10 * time.Second)
	for {
		select {
		case <-timer:
			t.Errorf("timeout to wait zero")
			return
		default:
			watcher.Run()
			time.Sleep(5 * time.Millisecond)
			_, _, blkCnt := watcher.DirtyCount()
			// find block zero
			if blkCnt == 0 {
				return
			}
		}
	}
}

func TestDirtyWatchRace(t *testing.T) {
	defer leaktest.AfterTest(t)()
	opts := config.WithQuickScanAndCKPOpts(nil)
	tae := newTestEngine(t, opts)
	defer tae.Close()

	schema := catalog.MockSchemaAll(2, -1)
	schema.Name = "test"
	schema.BlockMaxRows = 5
	schema.SegmentMaxBlocks = 5
	tae.bindSchema(schema)

	tae.createRelAndAppend(catalog.MockBatch(schema, 1), true)

	visitor := &catalog.LoopProcessor{}
	watcher := logtail.NewDirtyCollector(tae.LogtailMgr, opts.Clock, tae.Catalog, visitor)

	wg := &sync.WaitGroup{}

	addRow := func() {
		txn, _ := tae.StartTxn(nil)
		db, _ := txn.GetDatabase("db")
		tbl, _ := db.GetRelationByName("test")
		tbl.Append(catalog.MockBatch(schema, 1))
		assert.NoError(t, txn.Commit())
		wg.Done()
	}

	pool, _ := ants.NewPool(5)
	defer pool.Release()

	for i := 0; i < 50; i++ {
		wg.Add(1)
		pool.Submit(addRow)
	}

	// test race
	for i := 0; i < 3; i++ {
		wg.Add(1)
		go func(i int) {
			for j := 0; j < 300; j++ {
				time.Sleep(5 * time.Millisecond)
				watcher.Run()
				// tbl, seg, blk := watcher.DirtyCount()
				// t.Logf("t%d: tbl %d, seg %d, blk %d", i, tbl, seg, blk)
				_, _, _ = watcher.DirtyCount()
			}
			wg.Done()
		}(i)
	}

	wg.Wait()
}

func TestBlockRead(t *testing.T) {
	defer leaktest.AfterTest(t)()
	opts := config.WithLongScanAndCKPOpts(nil)
	tae := newTestEngine(t, opts)
	tsAlloc := types.NewTsAlloctor(opts.Clock)
	defer tae.Close()
	schema := catalog.MockSchemaAll(2, 1)
	schema.BlockMaxRows = 20
	schema.SegmentMaxBlocks = 2
	tae.bindSchema(schema)
	bat := catalog.MockBatch(schema, 40)

	tae.createRelAndAppend(bat, true)

	_, rel := tae.getRelation()
	blkit := rel.MakeBlockIt()
	blkEntry := blkit.GetBlock().GetMeta().(*catalog.BlockEntry)
	blkID := blkEntry.AsCommonID()

	beforeDel := tsAlloc.Alloc()
	txn1, rel := tae.getRelation()
	assert.NoError(t, rel.RangeDelete(blkID, 0, 0, handle.DT_Normal))
	assert.NoError(t, txn1.Commit())

	afterFirstDel := tsAlloc.Alloc()
	txn2, rel := tae.getRelation()
	assert.NoError(t, rel.RangeDelete(blkID, 1, 3, handle.DT_Normal))
	assert.NoError(t, txn2.Commit())

	afterSecondDel := tsAlloc.Alloc()

	tae.compactBlocks(false)

	metaloc := blkEntry.GetMetaLoc()
	deltaloc := blkEntry.GetDeltaLoc()
	assert.NotEmpty(t, metaloc)
	assert.NotEmpty(t, deltaloc)

	bid, sid := blkEntry.ID, blkEntry.GetSegment().ID

	info := &pkgcatalog.BlockInfo{
		BlockID:   bid,
		SegmentID: sid,
		MetaLoc:   metaloc,
		DeltaLoc:  deltaloc,
	}

	columns := make([]string, 0)
	colIdxs := make([]uint16, 0)
	colTyps := make([]types.Type, 0)
	colNulls := make([]bool, 0)
	defs := schema.ColDefs[:]
	rand.Shuffle(len(defs), func(i, j int) { defs[i], defs[j] = defs[j], defs[i] })
	for _, col := range defs {
		columns = append(columns, col.Name)
		colIdxs = append(colIdxs, uint16(col.Idx))
		colTyps = append(colTyps, col.Type)
		colNulls = append(colNulls, col.NullAbility)
	}
	t.Log("read columns: ", columns)
	fs := tae.DB.Fs.Service
	pool, err := mpool.NewMPool("test", 0, mpool.NoFixed)
	assert.NoError(t, err)
	b1, err := blockio.BlockReadInner(
		context.Background(), info,
		columns, colIdxs, colTyps, colNulls,
		beforeDel, fs, pool,
	)
	assert.NoError(t, err)
	defer b1.Close()
	assert.Equal(t, columns, b1.Attrs)
	assert.Equal(t, len(columns), len(b1.Vecs))
	assert.Equal(t, 20, b1.Vecs[0].Length())

	b2, err := blockio.BlockReadInner(
		context.Background(), info,
		columns, colIdxs, colTyps, colNulls,
		afterFirstDel, fs, pool,
	)
	assert.NoError(t, err)
	defer b2.Close()
	assert.Equal(t, columns, b2.Attrs)
	assert.Equal(t, len(columns), len(b2.Vecs))
	assert.Equal(t, 19, b2.Vecs[0].Length())
	b3, err := blockio.BlockReadInner(
		context.Background(), info,
		columns, colIdxs, colTyps, colNulls,
		afterSecondDel, fs, pool,
	)
	assert.NoError(t, err)
	defer b3.Close()
	assert.Equal(t, columns, b2.Attrs)
	assert.Equal(t, len(columns), len(b2.Vecs))
	assert.Equal(t, 16, b3.Vecs[0].Length())

	// read rowid column only
	b4, err := blockio.BlockReadInner(
		context.Background(), info,
		[]string{catalog.AttrRowID},
		[]uint16{2},
		[]types.Type{types.T_Rowid.ToType()},
		[]bool{false},
		afterSecondDel, fs, pool,
	)
	assert.NoError(t, err)
	defer b4.Close()
	assert.Equal(t, []string{catalog.AttrRowID}, b4.Attrs)
	assert.Equal(t, 1, len(b4.Vecs))
	assert.Equal(t, 16, b4.Vecs[0].Length())
}

func TestCompactDeltaBlk(t *testing.T) {
	defer leaktest.AfterTest(t)()
	testutils.EnsureNoLeak(t)
	opts := config.WithLongScanAndCKPOpts(nil)
	tae := newTestEngine(t, opts)
	defer tae.Close()
	schema := catalog.MockSchemaAll(3, 1)
	schema.BlockMaxRows = 6
	schema.SegmentMaxBlocks = 2
	tae.bindSchema(schema)
	bat := catalog.MockBatch(schema, 5)

	tae.createRelAndAppend(bat, true)

	{
		v := getSingleSortKeyValue(bat, schema, 1)
		t.Logf("v is %v**********", v)
		filter := handle.NewEQFilter(v)
		txn2, rel := tae.getRelation()
		t.Log("********before delete******************")
		checkAllColRowsByScan(t, rel, 5, true)
		_ = rel.DeleteByFilter(filter)
		assert.Nil(t, txn2.Commit())
	}

	_, rel := tae.getRelation()
	checkAllColRowsByScan(t, rel, 4, true)

	{
		t.Log("************compact************")
		txn, rel := tae.getRelation()
		it := rel.MakeBlockIt()
		blk := it.GetBlock()
		meta := blk.GetMeta().(*catalog.BlockEntry)
		task, err := jobs.NewCompactBlockTask(nil, txn, meta, tae.DB.Scheduler)
		assert.NoError(t, err)
		err = task.OnExec()
		assert.NoError(t, err)
		assert.True(t, meta.GetMetaLoc() != "")
		assert.True(t, meta.GetDeltaLoc() != "")
		assert.True(t, task.GetNewBlock().GetMeta().(*catalog.BlockEntry).GetMetaLoc() != "")
		assert.True(t, task.GetNewBlock().GetMeta().(*catalog.BlockEntry).GetDeltaLoc() == "")
		err = txn.Commit()
		assert.Nil(t, err)
		err = meta.GetSegment().RemoveEntry(meta)
		assert.Nil(t, err)
	}
	{
		v := getSingleSortKeyValue(bat, schema, 2)
		t.Logf("v is %v**********", v)
		filter := handle.NewEQFilter(v)
		txn2, rel := tae.getRelation()
		t.Log("********before delete******************")
		checkAllColRowsByScan(t, rel, 4, true)
		_ = rel.DeleteByFilter(filter)
		assert.Nil(t, txn2.Commit())
	}
	{
		t.Log("************compact************")
		txn, rel := tae.getRelation()
		it := rel.MakeBlockIt()
		blk := it.GetBlock()
		meta := blk.GetMeta().(*catalog.BlockEntry)
		assert.False(t, meta.IsAppendable())
		task, err := jobs.NewCompactBlockTask(nil, txn, meta, tae.DB.Scheduler)
		assert.NoError(t, err)
		err = task.OnExec()
		assert.NoError(t, err)
		assert.True(t, meta.GetMetaLoc() != "")
		assert.True(t, meta.GetDeltaLoc() != "")
		assert.True(t, task.GetNewBlock().GetMeta().(*catalog.BlockEntry).GetMetaLoc() != "")
		assert.True(t, task.GetNewBlock().GetMeta().(*catalog.BlockEntry).GetDeltaLoc() == "")
		err = txn.Commit()
		assert.Nil(t, err)
	}

	_, rel = tae.getRelation()
	checkAllColRowsByScan(t, rel, 3, true)
	assert.Equal(t, int64(3), rel.Rows())

	tae.restart()
	_, rel = tae.getRelation()
	checkAllColRowsByScan(t, rel, 3, true)
	assert.Equal(t, int64(3), rel.Rows())
}

func TestFlushTable(t *testing.T) {
	defer leaktest.AfterTest(t)()
	opts := config.WithLongScanAndCKPOpts(nil)
	tae := newTestEngine(t, opts)
	defer tae.Close()

	tae.BGCheckpointRunner.DebugUpdateOptions(
		checkpoint.WithForceFlushCheckInterval(time.Millisecond * 5))

	schema := catalog.MockSchemaAll(3, 1)
	schema.BlockMaxRows = 10
	schema.SegmentMaxBlocks = 2
	tae.bindSchema(schema)
	bat := catalog.MockBatch(schema, 21)
	defer bat.Close()

	tae.createRelAndAppend(bat, true)

	_, rel := tae.getRelation()
	db, err := rel.GetDB()
	assert.Nil(t, err)
	table, err := db.GetRelationByName(schema.Name)
	assert.Nil(t, err)
	err = tae.FlushTable(
		0,
		db.GetID(),
		table.ID(),
		types.BuildTS(time.Now().UTC().UnixNano(), 0))
	assert.NoError(t, err)
	t.Log(tae.Catalog.SimplePPString(common.PPL1))

	txn, rel := tae.getRelation()
	it := rel.MakeBlockIt()
	for it.Valid() {
		blk := it.GetBlock().GetMeta().(*catalog.BlockEntry)
		assert.True(t, blk.HasPersistedData())
		it.Next()
	}
	assert.NoError(t, txn.Commit())
}

func TestReadCheckpoint(t *testing.T) {
	defer leaktest.AfterTest(t)()
	opts := config.WithQuickScanAndCKPOpts(nil)
	tae := newTestEngine(t, opts)
	defer tae.Close()

	schema := catalog.MockSchemaAll(3, 1)
	schema.BlockMaxRows = 10
	schema.SegmentMaxBlocks = 2
	tae.bindSchema(schema)
	bat := catalog.MockBatch(schema, 21)
	defer bat.Close()

	tae.createRelAndAppend(bat, true)
	now := time.Now()
	testutils.WaitExpect(10000, func() bool {
		return tae.Scheduler.GetPenddingLSNCnt() == 0
	})
	t.Log(time.Since(now))
	t.Logf("Checkpointed: %d", tae.Scheduler.GetCheckpointedLSN())
	t.Logf("GetPenddingLSNCnt: %d", tae.Scheduler.GetPenddingLSNCnt())
	assert.Equal(t, uint64(0), tae.Scheduler.GetPenddingLSNCnt())
	tids := []uint64{
		pkgcatalog.MO_DATABASE_ID,
		pkgcatalog.MO_TABLES_ID,
		pkgcatalog.MO_COLUMNS_ID,
		1000,
	}

	entries := tae.BGCheckpointRunner.GetAllCheckpoints()
	for _, entry := range entries {
		for _, tid := range tids {
			ins, del, _, err := entry.GetByTableID(tae.Fs, tid)
			assert.NoError(t, err)
			t.Logf("table %d", tid)
			t.Log(ins)
			t.Log(del)
		}
	}
	tae.restart()
	entries = tae.BGCheckpointRunner.GetAllCheckpoints()
	for _, entry := range entries {
		for _, tid := range tids {
			ins, del, _, err := entry.GetByTableID(tae.Fs, tid)
			assert.NoError(t, err)
			t.Logf("table %d", tid)
			t.Log(ins)
			t.Log(del)
		}
	}
}

func TestDelete4(t *testing.T) {
	defer leaktest.AfterTest(t)()
	// t.Skip(any("This case crashes occasionally, is being fixed, skip it for now"))
	opts := config.WithQuickScanAndCKPOpts(nil)
	tae := newTestEngine(t, opts)
	defer tae.Close()
	schema := catalog.NewEmptySchema("xx")
	schema.AppendPKCol("name", types.T_varchar.ToType(), 0)
	schema.AppendCol("offset", types.T_uint32.ToType())
	schema.Finalize(false)
	schema.BlockMaxRows = 50
	schema.SegmentMaxBlocks = 5
	tae.bindSchema(schema)
	bat := catalog.MockBatch(schema, 1)
	bat.Vecs[1].Update(0, uint32(0))
	defer bat.Close()
	tae.createRelAndAppend(bat, true)

	filter := handle.NewEQFilter(bat.Vecs[0].Get(0))
	var wg sync.WaitGroup
	var count atomic.Uint32

	run := func() {
		defer wg.Done()
		time.Sleep(time.Duration(rand.Intn(20)+1) * time.Millisecond)
		cloneBat := bat.CloneWindow(0, 1)
		defer cloneBat.Close()
		txn, rel := tae.getRelation()
		id, offset, err := rel.GetByFilter(filter)
		if err != nil {
			txn.Rollback()
			return
		}
		v, err := rel.GetValue(id, offset, 1)
		if err != nil {
			txn.Rollback()
			return
		}
		oldV := v.(uint32)
		newV := oldV + 1
		if err := rel.RangeDelete(id, offset, offset, handle.DT_Normal); err != nil {
			txn.Rollback()
			return
		}
		cloneBat.Vecs[1].Update(0, newV)
		if err := rel.Append(cloneBat); err != nil {
			txn.Rollback()
			return
		}
		if err := txn.Commit(); err == nil {
			ok := count.CompareAndSwap(oldV, newV)
			for !ok {
				ok = count.CompareAndSwap(oldV, newV)
			}
			t.Logf("RangeDelete block-%d, offset-%d, old %d newV %d, %s", id.BlockID, offset, oldV, newV, txn.GetCommitTS().ToString())
		}
	}

	p, _ := ants.NewPool(20)
	defer p.Release()
	for i := 0; i < 100; i++ {
		wg.Add(1)
		_ = p.Submit(run)
	}
	wg.Wait()

	t.Logf("count=%v", count.Load())

	getValueFn := func() {
		txn, rel := tae.getRelation()
		v, err := rel.GetValueByFilter(filter, 1)
		assert.NoError(t, err)
		assert.Equal(t, int(count.Load()), int(v.(uint32)))
		assert.NoError(t, txn.Commit())
		t.Logf("GetV=%v, %s", v, txn.GetStartTS().ToString())
	}
	scanFn := func() {
		txn, rel := tae.getRelation()
		it := rel.MakeBlockIt()
		for it.Valid() {
			blk := it.GetBlock()
			view, err := blk.GetColumnDataById(0, nil)
			assert.NoError(t, err)
			defer view.Close()
			view.ApplyDeletes()
			if view.Length() != 0 {
				t.Logf("block-%d, data=%s", blk.ID(), logtail.VectorToString(view.GetData()))
			}
			it.Next()
		}
		txn.Commit()
	}

	for i := 0; i < 20; i++ {
		getValueFn()
		scanFn()

		tae.restart()

		getValueFn()
		scanFn()
		for j := 0; j < 100; j++ {
			wg.Add(1)
			p.Submit(run)
		}
		wg.Wait()
	}
	t.Log(tae.Catalog.SimplePPString(common.PPL3))
}

<<<<<<< HEAD
// append, delete, apppend, get start ts, compact, get active row
func TestGetActiveRow(t *testing.T) {
	opts := config.WithLongScanAndCKPOpts(nil)
	tae := newTestEngine(t, opts)
	defer tae.Close()

	schema := catalog.MockSchemaAll(3, 1)
	schema.BlockMaxRows = 10
	schema.SegmentMaxBlocks = 2
	tae.bindSchema(schema)
	bat := catalog.MockBatch(schema, 1)
=======
func TestTransfer(t *testing.T) {
	opts := config.WithLongScanAndCKPOpts(nil)
	tae := newTestEngine(t, opts)
	defer tae.Close()
	schema := catalog.MockSchemaAll(5, 3)
	schema.BlockMaxRows = 100
	schema.SegmentMaxBlocks = 10
	tae.bindSchema(schema)

	bat := catalog.MockBatch(schema, 10)
	defer bat.Close()

	tae.createRelAndAppend(bat, true)

	filter := handle.NewEQFilter(bat.Vecs[3].Get(3))

	txn1, rel1 := tae.getRelation()
	err := rel1.DeleteByFilter(filter)
	assert.NoError(t, err)

	meta := rel1.GetMeta().(*catalog.TableEntry)
	err = tae.FlushTable(0, meta.GetDB().ID, meta.ID,
		types.BuildTS(time.Now().UTC().UnixNano(), 0))
	assert.NoError(t, err)

	err = txn1.Commit()
	// assert.True(t, moerr.IsMoErrCode(err, moerr.ErrTxnRWConflict))
	assert.NoError(t, err)

	txn2, rel2 := tae.getRelation()
	_, err = rel2.GetValueByFilter(filter, 3)
	t.Log(err)
	assert.True(t, moerr.IsMoErrCode(err, moerr.ErrNotFound))
	v, err := rel2.GetValueByFilter(handle.NewEQFilter(bat.Vecs[3].Get(4)), 2)
	expectV := bat.Vecs[2].Get(4)
	assert.Equal(t, expectV, v)
	assert.NoError(t, err)
	_ = txn2.Commit()
}

func TestTransfer2(t *testing.T) {
	opts := config.WithLongScanAndCKPOpts(nil)
	tae := newTestEngine(t, opts)
	defer tae.Close()
	schema := catalog.MockSchemaAll(5, 3)
	schema.BlockMaxRows = 10
	schema.SegmentMaxBlocks = 10
	tae.bindSchema(schema)

	bat := catalog.MockBatch(schema, 200)
>>>>>>> c6fd8b78
	defer bat.Close()

	tae.createRelAndAppend(bat, true)

<<<<<<< HEAD
	txn, rel := tae.getRelation()
	v := getSingleSortKeyValue(bat, schema, 0)
	filter := handle.NewEQFilter(v)
	id, row, err := rel.GetByFilter(filter)
	assert.NoError(t, err)
	err = rel.RangeDelete(id, row, row, handle.DT_Normal)
	assert.NoError(t, err)
	assert.NoError(t, txn.Commit())

	txn, rel = tae.getRelation()
	assert.NoError(t, rel.Append(bat))
	assert.NoError(t, txn.Commit())

	_, rel = tae.getRelation()
	{
		txn2, rel2 := tae.getRelation()
		it := rel2.MakeBlockIt()
		blk := it.GetBlock().GetMeta().(*catalog.BlockEntry)
		task, err := jobs.NewCompactBlockTask(nil, txn2, blk, tae.Scheduler)
		assert.NoError(t, err)
		err = task.OnExec()
		assert.NoError(t, err)
		assert.NoError(t, txn2.Commit())
	}
	filter = handle.NewEQFilter(v)
	_, _, err = rel.GetByFilter(filter)
	assert.NoError(t, err)
}
=======
	filter := handle.NewEQFilter(bat.Vecs[3].Get(3))

	txn1, rel1 := tae.getRelation()
	err := rel1.DeleteByFilter(filter)
	assert.NoError(t, err)

	tae.mergeBlocks(false)

	err = txn1.Commit()
	// assert.True(t, moerr.IsMoErrCode(err, moerr.ErrTxnRWConflict))
	assert.NoError(t, err)

	txn2, rel2 := tae.getRelation()
	_, err = rel2.GetValueByFilter(filter, 3)
	t.Log(err)
	assert.True(t, moerr.IsMoErrCode(err, moerr.ErrNotFound))
	v, err := rel2.GetValueByFilter(handle.NewEQFilter(bat.Vecs[3].Get(4)), 2)
	expectV := bat.Vecs[2].Get(4)
	assert.Equal(t, expectV, v)
	assert.NoError(t, err)
	_ = txn2.Commit()
}

// FIXME: do not remove
// enable it when r-w is fixed
// func TestTransfer3(t *testing.T) {
// 	opts := config.WithLongScanAndCKPOpts(nil)
// 	tae := newTestEngine(t, opts)
// 	defer tae.Close()
// 	schema := catalog.MockSchemaAll(5, 3)
// 	schema.BlockMaxRows = 100
// 	schema.SegmentMaxBlocks = 10
// 	tae.bindSchema(schema)

// 	bat := catalog.MockBatch(schema, 10)
// 	defer bat.Close()

// 	tae.createRelAndAppend(bat, true)

// 	filter := handle.NewEQFilter(bat.Vecs[3].Get(3))

// 	txn1, rel1 := tae.getRelation()

// 	var err error
// 	err = rel1.DeleteByFilter(filter)
// 	assert.NoError(t, err)
// 	meta := rel1.GetMeta().(*catalog.TableEntry)
// 	err = tae.FlushTable(0, meta.GetDB().ID, meta.ID,
// 		types.BuildTS(time.Now().UTC().UnixNano(), 0))
// 	assert.NoError(t, err)

// 	err = rel1.Append(bat.Window(3, 1))
// 	assert.NoError(t, err)
// 	err = txn1.Commit()
// 	assert.NoError(t, err)
// }
>>>>>>> c6fd8b78
<|MERGE_RESOLUTION|>--- conflicted
+++ resolved
@@ -4201,7 +4201,6 @@
 	t.Log(tae.Catalog.SimplePPString(common.PPL3))
 }
 
-<<<<<<< HEAD
 // append, delete, apppend, get start ts, compact, get active row
 func TestGetActiveRow(t *testing.T) {
 	opts := config.WithLongScanAndCKPOpts(nil)
@@ -4213,7 +4212,34 @@
 	schema.SegmentMaxBlocks = 2
 	tae.bindSchema(schema)
 	bat := catalog.MockBatch(schema, 1)
-=======
+	txn, rel := tae.getRelation()
+	v := getSingleSortKeyValue(bat, schema, 0)
+	filter := handle.NewEQFilter(v)
+	id, row, err := rel.GetByFilter(filter)
+	assert.NoError(t, err)
+	err = rel.RangeDelete(id, row, row, handle.DT_Normal)
+	assert.NoError(t, err)
+	assert.NoError(t, txn.Commit())
+
+	txn, rel = tae.getRelation()
+	assert.NoError(t, rel.Append(bat))
+	assert.NoError(t, txn.Commit())
+
+	_, rel = tae.getRelation()
+	{
+		txn2, rel2 := tae.getRelation()
+		it := rel2.MakeBlockIt()
+		blk := it.GetBlock().GetMeta().(*catalog.BlockEntry)
+		task, err := jobs.NewCompactBlockTask(nil, txn2, blk, tae.Scheduler)
+		assert.NoError(t, err)
+		err = task.OnExec()
+		assert.NoError(t, err)
+		assert.NoError(t, txn2.Commit())
+	}
+	filter = handle.NewEQFilter(v)
+	_, _, err = rel.GetByFilter(filter)
+	assert.NoError(t, err)
+}
 func TestTransfer(t *testing.T) {
 	opts := config.WithLongScanAndCKPOpts(nil)
 	tae := newTestEngine(t, opts)
@@ -4264,41 +4290,10 @@
 	tae.bindSchema(schema)
 
 	bat := catalog.MockBatch(schema, 200)
->>>>>>> c6fd8b78
 	defer bat.Close()
 
 	tae.createRelAndAppend(bat, true)
 
-<<<<<<< HEAD
-	txn, rel := tae.getRelation()
-	v := getSingleSortKeyValue(bat, schema, 0)
-	filter := handle.NewEQFilter(v)
-	id, row, err := rel.GetByFilter(filter)
-	assert.NoError(t, err)
-	err = rel.RangeDelete(id, row, row, handle.DT_Normal)
-	assert.NoError(t, err)
-	assert.NoError(t, txn.Commit())
-
-	txn, rel = tae.getRelation()
-	assert.NoError(t, rel.Append(bat))
-	assert.NoError(t, txn.Commit())
-
-	_, rel = tae.getRelation()
-	{
-		txn2, rel2 := tae.getRelation()
-		it := rel2.MakeBlockIt()
-		blk := it.GetBlock().GetMeta().(*catalog.BlockEntry)
-		task, err := jobs.NewCompactBlockTask(nil, txn2, blk, tae.Scheduler)
-		assert.NoError(t, err)
-		err = task.OnExec()
-		assert.NoError(t, err)
-		assert.NoError(t, txn2.Commit())
-	}
-	filter = handle.NewEQFilter(v)
-	_, _, err = rel.GetByFilter(filter)
-	assert.NoError(t, err)
-}
-=======
 	filter := handle.NewEQFilter(bat.Vecs[3].Get(3))
 
 	txn1, rel1 := tae.getRelation()
@@ -4354,5 +4349,4 @@
 // 	assert.NoError(t, err)
 // 	err = txn1.Commit()
 // 	assert.NoError(t, err)
-// }
->>>>>>> c6fd8b78
+// }