--- conflicted
+++ resolved
@@ -33,12 +33,10 @@
 	Start()
 	Stop()
 	EnqueueWait(any) error
-<<<<<<< HEAD
 	Replay(catalog.DataFactory) (types.TS, error)
 	MaxLSN() uint64
 
 	MockCheckpoint(end types.TS)
-=======
 	FlushTable(dbID, tableID uint64, ts types.TS) error
 
 	// for test, delete in next phase
@@ -49,7 +47,6 @@
 type DirtyCtx struct {
 	force bool
 	tree  *logtail.DirtyTreeEntry
->>>>>>> 4b4b0a85
 }
 
 type Observer interface {
