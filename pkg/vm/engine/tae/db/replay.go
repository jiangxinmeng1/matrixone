// Copyright 2022 Matrix Origin
//
// Licensed under the Apache License, Version 2.0 (the "License");
// you may not use this file except in compliance with the License.
// You may obtain a copy of the License at
//
// http://www.apache.org/licenses/LICENSE-2.0
//
// Unless required by applicable law or agreed to in writing, software
// distributed under the License is distributed on an "AS IS" BASIS,
// WITHOUT WARRANTIES OR CONDITIONS OF ANY KIND, either express or implied.
// See the License for the specific language governing permissions and
// limitations under the License.

package db

import (
	"fmt"
	"time"

	"github.com/matrixorigin/matrixone/pkg/common/moerr"
	"github.com/matrixorigin/matrixone/pkg/container/types"
	"github.com/matrixorigin/matrixone/pkg/logutil"
	"github.com/matrixorigin/matrixone/pkg/objectio"

	"sync"

	"github.com/matrixorigin/matrixone/pkg/vm/engine/tae/catalog"
	"github.com/matrixorigin/matrixone/pkg/vm/engine/tae/common"
	"github.com/matrixorigin/matrixone/pkg/vm/engine/tae/iface/data"
	"github.com/matrixorigin/matrixone/pkg/vm/engine/tae/iface/txnif"
	"github.com/matrixorigin/matrixone/pkg/vm/engine/tae/tables"
	"github.com/matrixorigin/matrixone/pkg/vm/engine/tae/txn/txnbase"
	"github.com/matrixorigin/matrixone/pkg/vm/engine/tae/txn/txnimpl"
	"github.com/matrixorigin/matrixone/pkg/vm/engine/tae/wal"
)

type Replayer struct {
	DataFactory   *tables.DataFactory
	db            *DB
	maxTs         types.TS
	once          sync.Once
	ckpedTS       types.TS
	wg            sync.WaitGroup
	applyDuration time.Duration
	txnCmdChan    chan *txnbase.TxnCmd
	readCount     int
	applyCount    int

	lsn            uint64
	enableLSNCheck bool
}

func newReplayer(dataFactory *tables.DataFactory, db *DB, ckpedTS types.TS, lsn uint64, enableLSNCheck bool) *Replayer {
	return &Replayer{
		DataFactory: dataFactory,
		db:          db,
		ckpedTS:     ckpedTS,
		lsn:         lsn,
		// for ckp version less than 7, lsn is always 0 and lsnCheck is disable
		enableLSNCheck: enableLSNCheck,
		wg:             sync.WaitGroup{},
		txnCmdChan:     make(chan *txnbase.TxnCmd, 100),
	}
}

func (replayer *Replayer) PreReplayWal() {
	processor := new(catalog.LoopProcessor)
	processor.ObjectFn = func(entry *catalog.ObjectEntry) (err error) {
		if entry.GetTable().IsVirtual() {
			return moerr.GetOkStopCurrRecur()
		}
		dropCommit := entry.TreeMaxDropCommitEntry()
		if dropCommit != nil && dropCommit.DeleteBeforeLocked(replayer.ckpedTS) {
			return moerr.GetOkStopCurrRecur()
		}
		entry.InitData(replayer.DataFactory)
		return
	}
	if err := replayer.db.Catalog.RecurLoop(processor); err != nil {
		if !moerr.IsMoErrCode(err, moerr.OkStopCurrRecur) {
			panic(err)
		}
	}
}

func (replayer *Replayer) postReplayWal() {
<<<<<<< HEAD
	// processor := new(catalog.LoopProcessor)
	// processor.ObjectFn = func(entry *catalog.ObjectEntry) (err error) {
	// 	if entry.InMemoryDeletesExisted() {
	// 		entry.GetTable().DeletedDirties = append(entry.GetTable().DeletedDirties, entry)
	// 	}
	// 	return
	// }
	// if err := replayer.db.Catalog.RecurLoop(processor); err != nil {
	// 	panic(err)
	// }
=======
	processor := new(catalog.LoopProcessor)
	processor.ObjectFn = func(entry *catalog.ObjectEntry) (err error) {
		if entry.InMemoryDeletesExisted() {
			entry.GetTable().DeletedDirties = append(entry.GetTable().DeletedDirties, entry)
		}
		return
	}
	processor.TombstoneFn = func(t data.Tombstone) error {
		t.UpgradeAllDeleteChain()
		return nil
	}
	if err := replayer.db.Catalog.RecurLoop(processor); err != nil {
		panic(err)
	}
>>>>>>> a1fcd682
}
func (replayer *Replayer) Replay() {
	replayer.wg.Add(1)
	go replayer.applyTxnCmds()
	if err := replayer.db.Wal.Replay(replayer.OnReplayEntry); err != nil {
		panic(err)
	}
	replayer.txnCmdChan <- txnbase.NewLastTxnCmd()
	close(replayer.txnCmdChan)
	replayer.wg.Wait()
	replayer.postReplayWal()
	logutil.Info("open-tae", common.OperationField("replay"),
		common.OperandField("wal"),
		common.AnyField("apply logentries cost", replayer.applyDuration),
		common.AnyField("read count", replayer.readCount),
		common.AnyField("apply count", replayer.applyCount))
}

func (replayer *Replayer) OnReplayEntry(group uint32, lsn uint64, payload []byte, typ uint16, info any) {
	replayer.once.Do(replayer.PreReplayWal)
	if group != wal.GroupPrepare && group != wal.GroupC {
		return
	}
	if !replayer.checkLSN(lsn) {
		return
	}
	head := objectio.DecodeIOEntryHeader(payload)
	codec := objectio.GetIOEntryCodec(*head)
	entry, err := codec.Decode(payload[4:])
	txnCmd := entry.(*txnbase.TxnCmd)
	txnCmd.Lsn = lsn
	if err != nil {
		panic(err)
	}
	replayer.txnCmdChan <- txnCmd
}
func (replayer *Replayer) applyTxnCmds() {
	defer replayer.wg.Done()
	for {
		txnCmd := <-replayer.txnCmdChan
		if txnCmd.IsLastCmd() {
			break
		}
		t0 := time.Now()
		replayer.OnReplayTxn(txnCmd, txnCmd.Lsn)
		txnCmd.Close()
		replayer.applyDuration += time.Since(t0)

	}
}
func (replayer *Replayer) GetMaxTS() types.TS {
	return replayer.maxTs
}

func (replayer *Replayer) OnTimeStamp(ts types.TS) {
	if ts.Greater(&replayer.maxTs) {
		replayer.maxTs = ts
	}
}
func (replayer *Replayer) checkLSN(lsn uint64) (needReplay bool) {
	if !replayer.enableLSNCheck {
		return true
	}
	if lsn <= replayer.lsn {
		return false
	}
	if lsn == replayer.lsn+1 {
		replayer.lsn++
		return true
	}
	panic(fmt.Sprintf("invalid lsn %d, current lsn %d", lsn, replayer.lsn))
}
func (replayer *Replayer) OnReplayTxn(cmd txnif.TxnCmd, lsn uint64) {
	var err error
	replayer.readCount++
	txnCmd := cmd.(*txnbase.TxnCmd)
	// If WAL entry splits, they share same prepareTS
	if txnCmd.PrepareTS.Less(&replayer.maxTs) {
		return
	}
	replayer.applyCount++
	txn := txnimpl.MakeReplayTxn(replayer.db.Runtime.Options.Ctx, replayer.db.TxnMgr, txnCmd.TxnCtx, lsn,
		txnCmd, replayer, replayer.db.Catalog, replayer.DataFactory, replayer.db.Wal)
	if err = replayer.db.TxnMgr.OnReplayTxn(txn); err != nil {
		panic(err)
	}
	if txn.Is2PC() {
		if _, err = txn.Prepare(replayer.db.Opts.Ctx); err != nil {
			panic(err)
		}
	} else {
		if err = txn.Commit(replayer.db.Opts.Ctx); err != nil {
			panic(err)
		}
	}
}<|MERGE_RESOLUTION|>--- conflicted
+++ resolved
@@ -85,7 +85,6 @@
 }
 
 func (replayer *Replayer) postReplayWal() {
-<<<<<<< HEAD
 	// processor := new(catalog.LoopProcessor)
 	// processor.ObjectFn = func(entry *catalog.ObjectEntry) (err error) {
 	// 	if entry.InMemoryDeletesExisted() {
@@ -96,22 +95,6 @@
 	// if err := replayer.db.Catalog.RecurLoop(processor); err != nil {
 	// 	panic(err)
 	// }
-=======
-	processor := new(catalog.LoopProcessor)
-	processor.ObjectFn = func(entry *catalog.ObjectEntry) (err error) {
-		if entry.InMemoryDeletesExisted() {
-			entry.GetTable().DeletedDirties = append(entry.GetTable().DeletedDirties, entry)
-		}
-		return
-	}
-	processor.TombstoneFn = func(t data.Tombstone) error {
-		t.UpgradeAllDeleteChain()
-		return nil
-	}
-	if err := replayer.db.Catalog.RecurLoop(processor); err != nil {
-		panic(err)
-	}
->>>>>>> a1fcd682
 }
 func (replayer *Replayer) Replay() {
 	replayer.wg.Add(1)
