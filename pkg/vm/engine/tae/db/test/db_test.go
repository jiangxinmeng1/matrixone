--- conflicted
+++ resolved
@@ -7674,11 +7674,7 @@
 	txn, rel := tae.GetRelation()
 	blkIt := rel.MakeObjectIt(false)
 	blk := blkIt.GetObject()
-<<<<<<< HEAD
-	rel.RangeDelete(blk.Fingerprint(), 1, 50, handle.DT_Normal)
-=======
-	blk.RangeDelete(0, 1, 49, handle.DT_Normal, common.DefaultAllocator)
->>>>>>> 23842ec7
+	rel.RangeDelete(blk.Fingerprint(), 1, 49, handle.DT_Normal)
 	assert.NoError(t, txn.Commit(context.Background()))
 	//the next blk to compact
 	tae.DoAppend(bats[1])
