--- conflicted
+++ resolved
@@ -664,7 +664,6 @@
 	//compact blocks
 	var newBlockFp1 *common.ID
 	var stats1 objectio.ObjectStats
-	var metaLoc1 objectio.Location
 	var newBlockFp2 *common.ID
 	var stats2 objectio.ObjectStats
 	{
@@ -679,20 +678,10 @@
 		worker.SendOp(task1)
 		err = task1.WaitDone()
 		assert.NoError(t, err)
-<<<<<<< HEAD
 		newBlockFp1 = task1.GetCreatedBlocks()[0].Fingerprint()
-		metaLoc1 = task1.GetCreatedBlocks()[0].GetMetaLoc()
+		stats1 = task1.Stats[0]
 		newBlockFp2 = task1.GetCreatedBlocks()[1].Fingerprint()
-		metaLoc2 = task1.GetCreatedBlocks()[1].GetMetaLoc()
-=======
-		err = task2.WaitDone()
-		assert.NoError(t, err)
-		newBlockFp1 = task1.GetNewBlock().Fingerprint()
-		stats1 = task1.Stats[0]
-		metaLoc1 = task1.GetNewBlock().GetMetaLoc()
-		newBlockFp2 = task2.GetNewBlock().Fingerprint()
 		stats2 = task2.Stats[0]
->>>>>>> 472363d9
 		assert.Nil(t, txn.Commit(context.Background()))
 	}
 	//read new non-appendable block data and check
