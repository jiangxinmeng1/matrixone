--- conflicted
+++ resolved
@@ -218,16 +218,7 @@
 	assert.Nil(t, err)
 	rel, err := e.CreateRelation(schema)
 	assert.Nil(t, err)
-<<<<<<< HEAD
 	_, err = rel.CreateNonAppendableObject(false)
-=======
-	obj, err := rel.CreateNonAppendableObject(false, nil)
-	assert.Nil(t, err)
-	blk1, err := obj.CreateNonAppendableBlock(new(objectio.CreateBlockOpt).WithBlkIdx(0))
-	assert.Nil(t, err)
-	blk1Meta := blk1.GetMeta().(*catalog.BlockEntry)
-	_, err = obj.CreateNonAppendableBlock(new(objectio.CreateBlockOpt).WithBlkIdx(1))
->>>>>>> 9ee10935
 	assert.Nil(t, err)
 	_, err = e.CreateRelation(schema2)
 	assert.Nil(t, err)
