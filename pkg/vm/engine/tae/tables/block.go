// Copyright 2021 Matrix Origin
//
// Licensed under the Apache License, Version 2.0 (the "License");
// you may not use this file except in compliance with the License.
// You may obtain a copy of the License at
//
//      http://www.apache.org/licenses/LICENSE-2.0
//
// Unless required by applicable law or agreed to in writing, software
// distributed under the License is distributed on an "AS IS" BASIS,
// WITHOUT WARRANTIES OR CONDITIONS OF ANY KIND, either express or implied.
// See the License for the specific language governing permissions and
// limitations under the License.

package tables

import (
	"bytes"
	"fmt"
	"sync"
	"sync/atomic"

	"github.com/RoaringBitmap/roaring"
	"github.com/matrixorigin/matrixone/pkg/vm/engine/tae/model"
	"github.com/matrixorigin/matrixone/pkg/vm/engine/tae/wal"

	"github.com/matrixorigin/matrixone/pkg/vm/engine/tae/common"
	"github.com/matrixorigin/matrixone/pkg/vm/engine/tae/container/batch"
	"github.com/matrixorigin/matrixone/pkg/vm/engine/tae/container/compute"
	"github.com/matrixorigin/matrixone/pkg/vm/engine/tae/container/vector"
	"github.com/matrixorigin/matrixone/pkg/vm/engine/tae/tables/indexwrapper"
	"github.com/matrixorigin/matrixone/pkg/vm/engine/tae/tables/jobs"
	"github.com/matrixorigin/matrixone/pkg/vm/engine/tae/tables/updates"
	"github.com/matrixorigin/matrixone/pkg/vm/engine/tae/tasks"
	"github.com/matrixorigin/matrixone/pkg/vm/engine/tae/txn/txnbase"

	gvec "github.com/matrixorigin/matrixone/pkg/container/vector"
	"github.com/matrixorigin/matrixone/pkg/vm/engine/tae/buffer/base"
	"github.com/matrixorigin/matrixone/pkg/vm/engine/tae/catalog"
	"github.com/matrixorigin/matrixone/pkg/vm/engine/tae/iface/data"
	"github.com/matrixorigin/matrixone/pkg/vm/engine/tae/iface/file"
	"github.com/matrixorigin/matrixone/pkg/vm/engine/tae/iface/handle"
	"github.com/matrixorigin/matrixone/pkg/vm/engine/tae/iface/txnif"
)

type dataBlock struct {
	*sync.RWMutex
	common.ClosedState
	meta      *catalog.BlockEntry
	node      *appendableNode
	file      file.Block
	colFiles  map[int]common.IRWFile
	bufMgr    base.INodeManager
	scheduler tasks.TaskScheduler
	index     indexwrapper.Index
	mvcc      *updates.MVCCHandle
	nice      uint32
	ckpTs     uint64
}

func newBlock(meta *catalog.BlockEntry, segFile file.Segment, bufMgr base.INodeManager, scheduler tasks.TaskScheduler) *dataBlock {
	colCnt := len(meta.GetSchema().ColDefs)
	indexCnt := make(map[int]int)
	indexCnt[int(meta.GetSchema().PrimaryKey)] = 2
	file, err := segFile.OpenBlock(meta.GetID(), colCnt, indexCnt)
	if err != nil {
		panic(err)
	}
	colFiles := make(map[int]common.IRWFile)
	for i := 0; i < colCnt; i++ {
		if colBlk, err := file.OpenColumn(i); err != nil {
			panic(err)
		} else {
			colFiles[i], err = colBlk.OpenDataFile()
			if err != nil {
				panic(err)
			}
			colBlk.Close()
		}
	}
	var node *appendableNode
	block := &dataBlock{
		RWMutex:   new(sync.RWMutex),
		meta:      meta,
		file:      file,
		colFiles:  colFiles,
		mvcc:      updates.NewMVCCHandle(meta),
		scheduler: scheduler,
		bufMgr:    bufMgr,
	}
	if meta.IsAppendable() {
		block.mvcc.SetDeletesListener(block.ABlkApplyDeleteToIndex)
		node = newNode(bufMgr, block, file)
		block.node = node
		block.index = indexwrapper.NewMutableIndex(block.meta.GetSchema().GetPKType())
	} else {
		block.index = indexwrapper.NewImmutableIndex()
	}
	return block
}

func (blk *dataBlock) ReplayData() (err error) {
	if blk.meta.IsAppendable() {
		w, _ := blk.getVectorWrapper(int(blk.meta.GetSchema().PrimaryKey))
		defer common.GPool.Free(w.MNode)
		err = blk.index.BatchInsert(&w.Vector, 0, uint32(gvec.Length(&w.Vector)), 0, false)
		return
	}
	err = blk.index.ReadFrom(blk)
	return
}

func (blk *dataBlock) GetMeta() any                 { return blk.meta }
func (blk *dataBlock) GetBufMgr() base.INodeManager { return blk.bufMgr }

func (blk *dataBlock) SetMaxCheckpointTS(ts uint64) {
	atomic.StoreUint64(&blk.ckpTs, ts)
}

func (blk *dataBlock) GetMaxCheckpointTS() uint64 {
	return atomic.LoadUint64(&blk.ckpTs)
}

func (blk *dataBlock) GetMaxVisibleTS() uint64 {
	return blk.mvcc.LoadMaxVisible()
}

func (blk *dataBlock) Destroy() (err error) {
	if !blk.TryClose() {
		return
	}
	if blk.node != nil {
		if err = blk.node.Close(); err != nil {
			return
		}
	}
	for _, file := range blk.colFiles {
		file.Unref()
	}
	blk.colFiles = make(map[int]common.IRWFile)
	if blk.index != nil {
		if err = blk.index.Destroy(); err != nil {
			return
		}
	}
	if blk.file != nil {
		if err = blk.file.Close(); err != nil {
			return
		}
		if err = blk.file.Destroy(); err != nil {
			return
		}
	}
	return
}

func (blk *dataBlock) GetBlockFile() file.Block {
	return blk.file
}

func (blk *dataBlock) GetID() *common.ID { return blk.meta.AsCommonID() }

func (blk *dataBlock) RunCalibration() {
	score := blk.estimateRawScore()
	if score == 0 {
		return
	}
	atomic.AddUint32(&blk.nice, uint32(1))
}

func (blk *dataBlock) resetNice() {
	atomic.StoreUint32(&blk.nice, uint32(0))
}

func (blk *dataBlock) estimateRawScore() int {
	if blk.Rows(nil, true) == int(blk.meta.GetSchema().BlockMaxRows) && blk.meta.IsAppendable() {
		return 100
	}

	if blk.mvcc.GetChangeNodeCnt() == 0 && !blk.meta.IsAppendable() {
		return 0
	} else if blk.mvcc.GetChangeNodeCnt() == 0 && blk.meta.IsAppendable() && blk.mvcc.LoadMaxVisible() <= blk.GetMaxCheckpointTS() {
		return 0
	}
	ret := 0
	cols := 0
	rows := blk.Rows(nil, true)
	factor := float64(0)
	for i := range blk.meta.GetSchema().ColDefs {
		cols++
		cnt := blk.mvcc.GetColumnUpdateCnt(uint16(i))
		colFactor := float64(cnt) / float64(rows)
		if colFactor < 0.005 {
			colFactor *= 10
		} else if colFactor >= 0.005 && colFactor < 0.10 {
			colFactor *= 20
		} else if colFactor >= 0.10 {
			colFactor *= 40
		}
		factor += colFactor
	}
	factor = factor / float64(cols)
	deleteCnt := blk.mvcc.GetDeleteCnt()
	factor += float64(deleteCnt) / float64(rows) * 50
	ret += int(factor * 100)
	if ret == 0 {
		ret += 1
	}
	return ret
}

func (blk *dataBlock) MutationInfo() string {
	rows := blk.Rows(nil, true)
	totalChanges := blk.mvcc.GetChangeNodeCnt()
	s := fmt.Sprintf("Block %s Mutation Info: Changes=%d/%d", blk.meta.AsCommonID().ToBlockFilePath(), totalChanges, rows)
	if totalChanges == 0 {
		return s
	}
	for i := range blk.meta.GetSchema().ColDefs {
		cnt := blk.mvcc.GetColumnUpdateCnt(uint16(i))
		if cnt == 0 {
			continue
		}
		s = fmt.Sprintf("%s, Col[%d]:%d/%d", s, i, cnt, rows)
	}
	deleteCnt := blk.mvcc.GetDeleteCnt()
	if deleteCnt != 0 {
		s = fmt.Sprintf("%s, Del:%d/%d", s, deleteCnt, rows)
	}
	return s
}

func (blk *dataBlock) EstimateScore() int {
	if blk.meta.IsAppendable() && blk.Rows(nil, true) == int(blk.meta.GetSchema().BlockMaxRows) {
		blk.meta.RLock()
		if blk.meta.IsDroppedCommitted() || blk.meta.IsDroppedUncommitted() {
			blk.meta.RUnlock()
			return 0
		}
		blk.meta.RUnlock()
		return 100
	}

	score := blk.estimateRawScore()
	if score == 0 {
		blk.resetNice()
		return 0
	}
	score += int(atomic.LoadUint32(&blk.nice))
	return score
}

func (blk *dataBlock) BuildCompactionTaskFactory() (factory tasks.TxnTaskFactory, taskType tasks.TaskType, scopes []common.ID, err error) {
	blk.meta.RLock()
	dropped := blk.meta.IsDroppedCommitted()
	inTxn := blk.meta.HasActiveTxn()
	blk.meta.RUnlock()
	if dropped || inTxn {
		return
	}
	if !blk.meta.IsAppendable() || (blk.meta.IsAppendable() && blk.Rows(nil, true) == int(blk.meta.GetSchema().BlockMaxRows)) {
		factory = jobs.CompactBlockTaskFactory(blk.meta, blk.scheduler)
		taskType = tasks.DataCompactionTask
	} else if blk.meta.IsAppendable() {
		factory = jobs.CompactABlockTaskFactory(blk.meta, blk.scheduler)
		taskType = tasks.DataCompactionTask
	}
	scopes = append(scopes, *blk.meta.AsCommonID())
	return
}

func (blk *dataBlock) IsAppendable() bool {
	if !blk.meta.IsAppendable() {
		return false
	}
	if blk.node.Rows(nil, true) == blk.meta.GetSegment().GetTable().GetSchema().BlockMaxRows {
		return false
	}
	return true
}

func (blk *dataBlock) GetTotalChanges() int {
	return int(blk.mvcc.GetChangeNodeCnt())
}

func (blk *dataBlock) Rows(txn txnif.AsyncTxn, coarse bool) int {
	if blk.meta.IsAppendable() {
		rows := int(blk.node.Rows(txn, coarse))
		return rows
	}
	return int(blk.file.ReadRows())
}

func (blk *dataBlock) PPString(level common.PPLevel, depth int, prefix string) string {
	s := fmt.Sprintf("%s | [Rows=%d]", blk.meta.PPString(level, depth, prefix), blk.Rows(nil, true))
	if level >= common.PPL1 {
		blk.mvcc.RLock()
		s2 := blk.mvcc.StringLocked()
		blk.mvcc.RUnlock()
		if s2 != "" {
			s = fmt.Sprintf("%s\n%s", s, s2)
		}
	}
	return s
}

func (blk *dataBlock) FillColumnUpdates(view *model.ColumnView) (err error) {
	chain := blk.mvcc.GetColumnChain(uint16(view.ColIdx))
	chain.RLock()
	view.UpdateMask, view.UpdateVals, err = chain.CollectUpdatesLocked(view.Ts)
	chain.RUnlock()
	return
}

func (blk *dataBlock) FillColumnDeletes(view *model.ColumnView) (err error) {
	deleteChain := blk.mvcc.GetDeleteChain()
	deleteChain.RLock()
	n, err := deleteChain.CollectDeletesLocked(view.Ts, false)
	deleteChain.RUnlock()
	if err != nil {
		return
	}
	dnode := n.(*updates.DeleteNode)
	if dnode != nil {
		view.DeleteMask = dnode.GetDeleteMaskLocked()
	}
	return
}

func (blk *dataBlock) FillBlockView(colIdx uint16, view *model.BlockView) (err error) {
	chain := blk.mvcc.GetColumnChain(colIdx)
	chain.RLock()
	updateMask, updateVals, err := chain.CollectUpdatesLocked(view.Ts)
	chain.RUnlock()
	if err != nil {
		return
	}
	if updateMask != nil {
		view.UpdateMasks[colIdx] = updateMask
		view.UpdateVals[colIdx] = updateVals
	}
	return
}

func (blk *dataBlock) MakeBlockView() (view *model.BlockView, err error) {
	mvcc := blk.mvcc
	mvcc.RLock()
	ts := mvcc.LoadMaxVisible()
	view = model.NewBlockView(ts)
	for i := range blk.meta.GetSchema().ColDefs {
		if err = blk.FillBlockView(uint16(i), view); err != nil {
			break
		}
	}
	if err != nil {
		mvcc.RUnlock()
		return
	}
	deleteChain := mvcc.GetDeleteChain()
	n, err := deleteChain.CollectDeletesLocked(ts, true)
	if err != nil {
		mvcc.RUnlock()
		return
	}
	dnode := n.(*updates.DeleteNode)
	if dnode != nil {
		view.DeleteMask = dnode.GetDeleteMaskLocked()
	}
	maxRow, _, err := blk.mvcc.GetMaxVisibleRowLocked(ts)
	if err != nil {
		mvcc.RUnlock()
		return
	}
	if blk.node != nil {
		attrs := make([]int, len(blk.meta.GetSchema().ColDefs))
		vecs := make([]vector.IVector, len(blk.meta.GetSchema().ColDefs))
		for i := range blk.meta.GetSchema().ColDefs {
			attrs[i] = i
			vecs[i], _ = blk.node.GetVectorView(maxRow, i)
		}
		view.Raw, err = batch.NewBatch(attrs, vecs)
	}
	mvcc.RUnlock()
	if blk.node == nil {
		// Load from block file
		view.RawBatch, err = blk.file.LoadBatch(blk.meta.GetSchema().Attrs(), blk.meta.GetSchema().Types())
	}
	return
}

func (blk *dataBlock) MakeAppender() (appender data.BlockAppender, err error) {
	if !blk.meta.IsAppendable() {
		panic("can not create appender on non-appendable block")
	}
	appender = newAppender(blk.node)
	return
}

func (blk *dataBlock) GetPKColumnDataOptimized(ts uint64) (view *model.ColumnView, err error) {
	pkIdx := int(blk.meta.GetSchema().PrimaryKey)
	wrapper, err := blk.getVectorWrapper(pkIdx)
	if err != nil {
		return view, err
	}
	view = model.NewColumnView(ts, pkIdx)
	view.MemNode = wrapper.MNode
	view.RawVec = &wrapper.Vector
	blk.mvcc.RLock()
	err = blk.FillColumnDeletes(view)
	blk.mvcc.RUnlock()
	if err != nil {
		return
	}
	view.AppliedVec = view.RawVec
	return
}

func (blk *dataBlock) GetColumnDataByName(txn txnif.AsyncTxn, attr string, compressed, decompressed *bytes.Buffer) (view *model.ColumnView, err error) {
	colIdx := blk.meta.GetSchema().GetColIdx(attr)
	return blk.GetColumnDataById(txn, colIdx, compressed, decompressed)
}

func (blk *dataBlock) GetColumnDataById(txn txnif.AsyncTxn, colIdx int, compressed, decompressed *bytes.Buffer) (view *model.ColumnView, err error) {
	if blk.meta.IsAppendable() {
		return blk.getVectorCopy(txn.GetStartTS(), colIdx, compressed, decompressed, false)
	}

	view = model.NewColumnView(txn.GetStartTS(), colIdx)
	if view.RawVec, err = blk.getVectorWithBuffer(colIdx, compressed, decompressed); err != nil {
		return
	}

	blk.mvcc.RLock()
	err = blk.FillColumnUpdates(view)
	if err == nil {
		err = blk.FillColumnDeletes(view)
	}
	blk.mvcc.RUnlock()
	if err != nil {
		return
	}
	err = view.Eval(true)
	return
}

func (blk *dataBlock) getVectorCopy(ts uint64, colIdx int, compressed, decompressed *bytes.Buffer, raw bool) (view *model.ColumnView, err error) {
	err = blk.node.DoWithPin(func() (err error) {
		maxRow := uint32(0)
		blk.mvcc.RLock()
		maxRow, visible, err := blk.mvcc.GetMaxVisibleRowLocked(ts)
		blk.mvcc.RUnlock()
		if !visible || err != nil {
			return
		}

		view = model.NewColumnView(ts, colIdx)
		if raw {
			view.RawVec, err = blk.node.GetVectorCopy(maxRow, colIdx, compressed, decompressed)
			return
		}

		ivec, err := blk.node.GetVectorView(maxRow, colIdx)
		if err != nil {
			return
		}
		// TODO: performance optimization needed
		var srcvec *gvec.Vector
		if decompressed == nil {
			srcvec, _ = ivec.CopyToVector()
		} else {
			srcvec, _ = ivec.CopyToVectorWithBuffer(compressed, decompressed)
		}
		if maxRow < uint32(gvec.Length(srcvec)) {
			view.RawVec = gvec.New(srcvec.Typ)
			gvec.Window(srcvec, 0, int(maxRow), view.RawVec)
		} else {
			view.RawVec = srcvec
		}

		blk.mvcc.RLock()
		err = blk.FillColumnUpdates(view)
		if err == nil {
			err = blk.FillColumnDeletes(view)
		}
		blk.mvcc.RUnlock()
		if err != nil {
			return
		}

		err = view.Eval(true)
		return
	})

	return
}

func (blk *dataBlock) Update(txn txnif.AsyncTxn, row uint32, colIdx uint16, v any) (node txnif.UpdateNode, err error) {
	return blk.updateWithFineLock(txn, row, colIdx, v)
}

<<<<<<< HEAD
func (blk *dataBlock) OnReplayUpdate(colIdx uint16, node txnif.UpdateNode) (err error) {
	chain := blk.mvcc.GetColumnChain(colIdx)
	chain.OnReplayUpdateNode(node)
=======
func (blk *dataBlock) OnReplayUpdate(row uint32, colIdx uint16, v any) (err error) {
	blk.mvcc.RLock()
	defer blk.mvcc.RUnlock()
	if err == nil {
		chain := blk.mvcc.GetColumnChain(colIdx)
		chain.Lock()
		node := chain.AddNodeLocked(nil)
		if err = chain.TryUpdateNodeLocked(row, v, node); err != nil {
			chain.DeleteNodeLocked(node.GetDLNode())
		}
		chain.Unlock()
	}
>>>>>>> ed3eaf1a
	return
}

func (blk *dataBlock) updateWithCoarseLock(txn txnif.AsyncTxn, row uint32, colIdx uint16, v any) (node txnif.UpdateNode, err error) {
	blk.mvcc.Lock()
	defer blk.mvcc.Unlock()
	err = blk.mvcc.CheckNotDeleted(row, row, txn.GetStartTS())
	if err == nil {
		if err = blk.mvcc.CheckNotUpdated(row, row, txn.GetStartTS()); err != nil {
			return
		}
		chain := blk.mvcc.GetColumnChain(colIdx)
		chain.Lock()
		node = chain.AddNodeLocked(txn)
		if err = chain.TryUpdateNodeLocked(row, v, node); err != nil {
			chain.DeleteNodeLocked(node.GetDLNode())
		}
		chain.Unlock()
	}
	return
}

func (blk *dataBlock) updateWithFineLock(txn txnif.AsyncTxn, row uint32, colIdx uint16, v any) (node txnif.UpdateNode, err error) {
	blk.mvcc.RLock()
	defer blk.mvcc.RUnlock()
	err = blk.mvcc.CheckNotDeleted(row, row, txn.GetStartTS())
	if err == nil {
		chain := blk.mvcc.GetColumnChain(colIdx)
		chain.Lock()
		node = chain.AddNodeLocked(txn)
		if err = chain.TryUpdateNodeLocked(row, v, node); err != nil {
			chain.DeleteNodeLocked(node.GetDLNode())
		}
		chain.Unlock()
	}
	return
}

func (blk *dataBlock) OnReplayDelete(node txnif.DeleteNode) (err error) {
	blk.mvcc.OnReplayDeleteNode(node)
	return
}

func (blk *dataBlock) RangeDelete(txn txnif.AsyncTxn, start, end uint32) (node txnif.DeleteNode, err error) {
	blk.mvcc.Lock()
	defer blk.mvcc.Unlock()
	err = blk.mvcc.CheckNotDeleted(start, end, txn.GetStartTS())
	if err == nil {
		if err = blk.mvcc.CheckNotUpdated(start, end, txn.GetStartTS()); err == nil {
			node = blk.mvcc.CreateDeleteNode(txn)
			node.RangeDeleteLocked(start, end)
		}
	}
	return
}

func (blk *dataBlock) GetValue(txn txnif.AsyncTxn, row uint32, col uint16) (v any, err error) {
	ts := txn.GetStartTS()
	blk.mvcc.RLock()
	deleteChain := blk.mvcc.GetDeleteChain()
	deleteChain.RLock()
	deleted, err := deleteChain.IsDeleted(row, ts)
	deleteChain.RUnlock()
	if err != nil {
		return
	}
	if !deleted {
		chain := blk.mvcc.GetColumnChain(col)
		chain.RLock()
		v, err = chain.GetValueLocked(row, ts)
		chain.RUnlock()
		if err == txnif.TxnInternalErr {
			return
		}
		if err != nil {
			v = nil
			err = nil
		}
	} else {
		err = txnbase.ErrNotFound
	}
	blk.mvcc.RUnlock()
	if v != nil || err != nil {
		return
	}
	view := model.NewColumnView(txn.GetStartTS(), int(col))
	if blk.meta.IsAppendable() {
		view, _ = blk.getVectorCopy(txn.GetStartTS(), int(col), nil, nil, true)
	} else {
		wrapper, _ := blk.getVectorWrapper(int(col))
		// defer common.GPool.Free(wrapper.MNode)
		view.RawVec = &wrapper.Vector
		view.MemNode = wrapper.MNode
		defer view.Free()
	}
	v = compute.GetValue(view.RawVec, row)
	return
}

func (blk *dataBlock) getVectorWithBuffer(colIdx int, compressed, decompressed *bytes.Buffer) (vec *gvec.Vector, err error) {
	dataFile := blk.colFiles[colIdx]

	wrapper := vector.NewEmptyWrapper(blk.meta.GetSchema().ColDefs[colIdx].Type)
	wrapper.File = dataFile
	if decompressed == nil {
		decompressed = new(bytes.Buffer)
	}
	if _, err = wrapper.ReadWithBuffer(dataFile, compressed, decompressed); err != nil {
		return
	}
	vec = &wrapper.Vector
	return
}

func (blk *dataBlock) getVectorWrapper(colIdx int) (wrapper *vector.VectorWrapper, err error) {
	dataFile := blk.colFiles[colIdx]

	wrapper = vector.NewEmptyWrapper(blk.meta.GetSchema().ColDefs[colIdx].Type)
	wrapper.File = dataFile
	_, err = wrapper.ReadFrom(dataFile)
	if err != nil {
		return
	}

	return
}

func (blk *dataBlock) ablkGetByFilter(ts uint64, filter *handle.Filter) (offset uint32, err error) {
	blk.mvcc.RLock()
	defer blk.mvcc.RUnlock()
	// logutil.Infof("yyyyyyyy-%s,v=%v", blk.meta.Repr(), filter.Val)
	offset, err = blk.index.Find(filter.Val)
	if err != nil {
		return
	}

	deleted, err := blk.mvcc.IsDeletedLocked(offset, ts)
	if err != nil {
		return
	}
	if deleted {
		err = txnbase.ErrNotFound
		return
	}

	visible, err := blk.mvcc.IsVisibleLocked(offset, ts)
	if err != nil {
		return
	}
	if !visible {
		err = txnbase.ErrNotFound
	}
	return
}

func (blk *dataBlock) blkGetByFilter(ts uint64, filter *handle.Filter) (offset uint32, err error) {
	err = blk.index.Dedup(filter.Val)
	if err == nil {
		err = data.ErrNotFound
		return
	}
	if err != data.ErrPossibleDuplicate {
		return
	}
	err = nil
	pkColumn, err := blk.getVectorWrapper(int(blk.meta.GetSchema().PrimaryKey))
	if err != nil {
		return
	}
	defer common.GPool.Free(pkColumn.MNode)
	col := &pkColumn.Vector
	offset, exist := compute.CheckRowExists(col, filter.Val, nil)
	if !exist {
		err = txnbase.ErrNotFound
		return
	}

	blk.mvcc.RLock()
	defer blk.mvcc.RUnlock()
	deleted, err := blk.mvcc.IsDeletedLocked(offset, ts)
	if err != nil {
		return
	}
	if deleted {
		err = data.ErrNotFound
	}
	return
}

func (blk *dataBlock) GetByFilter(txn txnif.AsyncTxn, filter *handle.Filter) (offset uint32, err error) {
	if filter.Op != handle.FilterEq {
		panic("logic error")
	}
	if blk.meta.IsAppendable() {
		return blk.ablkGetByFilter(txn.GetStartTS(), filter)
	}
	return blk.blkGetByFilter(txn.GetStartTS(), filter)
}

func (blk *dataBlock) ABlkApplyDeleteToIndex(gen common.RowGen) (err error) {
	var row uint32
	err = blk.node.DoWithPin(func() (err error) {
		blk.mvcc.RLock()
		defer blk.mvcc.RUnlock()
		vec, err := blk.node.data.GetVectorByAttr(int(blk.meta.GetSchema().PrimaryKey))
		if err != nil {
			return err
		}
		var currRow uint32
		if gen.HasNext() {
			row = gen.Next()
			v, _ := vec.GetValue(int(row))
			currRow, err = blk.index.Find(v)
			if err != nil || currRow == row {
				if err = blk.index.Delete(v); err != nil {
					return
				}
			}
		}
		return
	})
	return
}

func (blk *dataBlock) BatchDedup(txn txnif.AsyncTxn, pks *gvec.Vector, invisibility *roaring.Bitmap) (err error) {
	if blk.meta.IsAppendable() {
		blk.mvcc.RLock()
		defer blk.mvcc.RUnlock()
		_, err = blk.index.BatchDedup(pks, invisibility)
		return
	}
	if blk.index == nil {
		panic("index not found")
	}
	visibility, err := blk.index.BatchDedup(pks, invisibility)
	if err == nil {
		return
	}
	if visibility == nil {
		panic("unexpected error")
	}
	view, err := blk.GetPKColumnDataOptimized(txn.GetStartTS())
	if err != nil {
		return err
	}
	defer view.Free()
	deduplicate := func(v any) error {
		if _, exist := compute.CheckRowExists(view.AppliedVec, v, view.DeleteMask); exist {
			return txnbase.ErrDuplicated
		}
		return nil
	}
	if err = compute.ProcessVector(pks, 0, -1, deduplicate, visibility); err != nil {
		return err
	}
	return
}

func (blk *dataBlock) CollectAppendLogIndexes(startTs, endTs uint64) (indexes []*wal.Index, err error) {
	readLock := blk.mvcc.GetSharedLock()
	defer readLock.Unlock()
	return blk.mvcc.CollectAppendLogIndexesLocked(startTs, endTs)
}

func (blk *dataBlock) CollectChangesInRange(startTs, endTs uint64) (view *model.BlockView, err error) {
	view = model.NewBlockView(endTs)
	blk.mvcc.RLock()

	for i := range blk.meta.GetSchema().ColDefs {
		chain := blk.mvcc.GetColumnChain(uint16(i))
		chain.RLock()
		updateMask, updateVals, indexes, err := chain.CollectCommittedInRangeLocked(startTs, endTs)
		chain.RUnlock()
		if err != nil {
			blk.mvcc.RUnlock()
			return view, err
		}
		if updateMask != nil {
			view.UpdateMasks[uint16(i)] = updateMask
			view.UpdateVals[uint16(i)] = updateVals
		}
		view.ColLogIndexes[uint16(i)] = indexes
	}
	deleteChain := blk.mvcc.GetDeleteChain()
	deleteChain.RLock()
	view.DeleteMask, view.DeleteLogIndexes, err = deleteChain.CollectDeletesInRange(startTs, endTs)
	deleteChain.RUnlock()
	blk.mvcc.RUnlock()
	return
}<|MERGE_RESOLUTION|>--- conflicted
+++ resolved
@@ -498,24 +498,9 @@
 	return blk.updateWithFineLock(txn, row, colIdx, v)
 }
 
-<<<<<<< HEAD
 func (blk *dataBlock) OnReplayUpdate(colIdx uint16, node txnif.UpdateNode) (err error) {
 	chain := blk.mvcc.GetColumnChain(colIdx)
 	chain.OnReplayUpdateNode(node)
-=======
-func (blk *dataBlock) OnReplayUpdate(row uint32, colIdx uint16, v any) (err error) {
-	blk.mvcc.RLock()
-	defer blk.mvcc.RUnlock()
-	if err == nil {
-		chain := blk.mvcc.GetColumnChain(colIdx)
-		chain.Lock()
-		node := chain.AddNodeLocked(nil)
-		if err = chain.TryUpdateNodeLocked(row, v, node); err != nil {
-			chain.DeleteNodeLocked(node.GetDLNode())
-		}
-		chain.Unlock()
-	}
->>>>>>> ed3eaf1a
 	return
 }
 
