// Copyright 2021 Matrix Origin
//
// Licensed under the Apache License, Version 2.0 (the "License");
// you may not use this file except in compliance with the License.
// You may obtain a copy of the License at
//
//      http://www.apache.org/licenses/LICENSE-2.0
//
// Unless required by applicable law or agreed to in writing, software
// distributed under the License is distributed on an "AS IS" BASIS,
// WITHOUT WARRANTIES OR CONDITIONS OF ANY KIND, either express or implied.
// See the License for the specific language governing permissions and
// limitations under the License.

package jobs

import (
	"context"
	"fmt"

	"github.com/matrixorigin/matrixone/pkg/common/mpool"
	"github.com/matrixorigin/matrixone/pkg/container/batch"
	"github.com/matrixorigin/matrixone/pkg/container/nulls"
	"github.com/matrixorigin/matrixone/pkg/container/types"
	"github.com/matrixorigin/matrixone/pkg/container/vector"
	"github.com/matrixorigin/matrixone/pkg/logutil"
	"github.com/matrixorigin/matrixone/pkg/objectio"
	"github.com/matrixorigin/matrixone/pkg/pb/api"
	"github.com/matrixorigin/matrixone/pkg/perfcounter"
	"github.com/matrixorigin/matrixone/pkg/vm/engine/tae/blockio"
	"github.com/matrixorigin/matrixone/pkg/vm/engine/tae/catalog"
	"github.com/matrixorigin/matrixone/pkg/vm/engine/tae/common"
	"github.com/matrixorigin/matrixone/pkg/vm/engine/tae/containers"
	"github.com/matrixorigin/matrixone/pkg/vm/engine/tae/db/dbutils"
	"github.com/matrixorigin/matrixone/pkg/vm/engine/tae/iface/handle"
	"github.com/matrixorigin/matrixone/pkg/vm/engine/tae/iface/txnif"
	"github.com/matrixorigin/matrixone/pkg/vm/engine/tae/mergesort"
	"github.com/matrixorigin/matrixone/pkg/vm/engine/tae/tables/txnentries"
	"github.com/matrixorigin/matrixone/pkg/vm/engine/tae/tasks"
)

type mergeObjectsTask struct {
	*tasks.BaseTask
	txn               txnif.AsyncTxn
	rt                *dbutils.Runtime
	mergedObjs        []*catalog.ObjectEntry
	mergedObjsHandle  []handle.Object
	mergedBlkCnt      []int
	totalMergedBlkCnt int
	createdBObjs      []*catalog.ObjectEntry
	commitEntry       *api.MergeCommitEntry
	rel               handle.Relation
	did, tid          uint64
<<<<<<< HEAD
	isTombstone       bool
=======

	blkCnt     []int
	nMergedBlk []int
	schema     *catalog.Schema
	idxs       []int
	attrs      []string
>>>>>>> 989d9643
}

func NewMergeObjectsTask(
	ctx *tasks.Context, txn txnif.AsyncTxn,
	mergedObjs []*catalog.ObjectEntry,
	rt *dbutils.Runtime,
	isTombstone bool,
) (task *mergeObjectsTask, err error) {
	if len(mergedObjs) == 0 {
		panic("empty mergedObjs")
	}
	task = &mergeObjectsTask{
		txn:          txn,
		rt:           rt,
		mergedObjs:   mergedObjs,
		createdBObjs: make([]*catalog.ObjectEntry, 0),
		mergedBlkCnt: make([]int, len(mergedObjs)),
<<<<<<< HEAD
		isTombstone:  isTombstone,
=======
		nMergedBlk:   make([]int, len(mergedObjs)),
		blkCnt:       make([]int, len(mergedObjs)),
>>>>>>> 989d9643
	}
	for i, obj := range mergedObjs {
		task.mergedBlkCnt[i] = task.totalMergedBlkCnt
		task.blkCnt[i] = obj.BlockCnt()
		task.totalMergedBlkCnt += task.blkCnt[i]
	}

	task.did = mergedObjs[0].GetTable().GetDB().ID
	database, err := txn.GetDatabaseByID(task.did)
	if err != nil {
		return
	}
	task.tid = mergedObjs[0].GetTable().ID
	task.rel, err = database.GetRelationByID(task.tid)
	if err != nil {
		return
	}
	for _, meta := range mergedObjs {
		obj, err := task.rel.GetObject(&meta.ID, isTombstone)
		if err != nil {
			return nil, err
		}
		task.mergedObjsHandle = append(task.mergedObjsHandle, obj)
	}
	task.schema = task.rel.Schema().(*catalog.Schema)
	task.idxs = make([]int, 0, len(task.schema.ColDefs)-1)
	task.attrs = make([]string, 0, len(task.schema.ColDefs)-1)
	for _, def := range task.schema.ColDefs {
		if def.IsPhyAddr() {
			continue
		}
		task.idxs = append(task.idxs, def.Idx)
		task.attrs = append(task.attrs, def.Name)
	}
	task.BaseTask = tasks.NewBaseTask(task, tasks.DataCompactionTask, ctx)
	return
}

func (task *mergeObjectsTask) GetObjectCnt() int {
	return len(task.mergedObjs)
}

func (task *mergeObjectsTask) GetBlkCnts() []int {
	return task.blkCnt
}

func (task *mergeObjectsTask) GetAccBlkCnts() []int {
	return task.mergedBlkCnt
}

func (task *mergeObjectsTask) GetObjLayout() (uint32, uint16) {
	return task.schema.BlockMaxRows, task.schema.ObjectMaxBlocks
}

func (task *mergeObjectsTask) GetSortKeyPos() int {
	sortKeyPos := -1
	if task.schema.HasSortKey() {
		sortKeyPos = task.schema.GetSingleSortKeyIdx()
	}
	return sortKeyPos
}

func (task *mergeObjectsTask) GetSortKeyType() types.Type {
	if task.schema.HasSortKey() {
		return task.schema.GetSingleSortKeyType()
	}
	return types.Type{}
}

// impl DisposableVecPool
func (task *mergeObjectsTask) GetVector(typ *types.Type) (*vector.Vector, func()) {
	v := task.rt.VectorPool.Transient.GetVector(typ)
	return v.GetDownstreamVector(), v.Close
}

func (task *mergeObjectsTask) GetMPool() *mpool.MPool {
	return task.rt.VectorPool.Transient.MPool()
}

func (task *mergeObjectsTask) HostHintName() string { return "DN" }

func (task *mergeObjectsTask) PrepareData() ([]*batch.Batch, []*nulls.Nulls, func(), error) {
	var err error
	views := make([]*containers.BlockView, task.totalMergedBlkCnt)
	releaseF := func() {
		for _, view := range views {
			if view != nil {
				view.Close()
			}
		}
	}
	defer func() {
		if err != nil {
			releaseF()
		}
	}()
	schema := task.rel.Schema(task.isTombstone).(*catalog.Schema)
	idxs := make([]int, 0, len(schema.ColDefs)-1)
	attrs := make([]string, 0, len(schema.ColDefs)-1)
	for _, def := range schema.ColDefs {
		if def.IsPhyAddr() {
			continue
		}
		idxs = append(idxs, def.Idx)
		attrs = append(attrs, def.Name)
	}
	for i, obj := range task.mergedObjsHandle {

		maxBlockOffset := task.totalMergedBlkCnt
		if i != len(task.mergedObjs)-1 {
			maxBlockOffset = task.mergedBlkCnt[i+1]
		}
		minBlockOffset := task.mergedBlkCnt[i]

		columnIdx := idxs
		for j := 0; j < maxBlockOffset-minBlockOffset; j++ {
			if views[minBlockOffset+j], err = obj.GetColumnDataByIds(context.Background(), uint16(j), columnIdx, common.MergeAllocator); err != nil {
				return nil, nil, nil, err
			}
			// if the object is dropped, skip the tombstone row
			if task.isTombstone {
				view := views[minBlockOffset+j]
				tbl := task.rel.GetMeta().(*catalog.TableEntry)
				rowidVec := view.Columns[0].GetData()
				rowidVec.Foreach(func(v any, isNull bool, row int) error {
					rowID := v.(types.Rowid)
					objectID := rowID.BorrowObjectID()
					obj, err := tbl.GetObjectByID(objectID, false)
					if err != nil {
						panic(err)
					}
					if obj.HasDropCommitted() {
						view.DeleteMask.Add(uint64(row))
					}
					return nil
				}, nil)
				view.ApplyDeletes()
			}
		}
	}

	batches := make([]*batch.Batch, 0, task.totalMergedBlkCnt)
	dels := make([]*nulls.Nulls, 0, task.totalMergedBlkCnt)
	for _, view := range views {
		batch := batch.New(true, attrs)
		if len(attrs) != len(view.Columns) {
			panic(fmt.Sprintf("mismatch %v, %v, %v", attrs, len(attrs), len(view.Columns)))
		}
		for i, col := range view.Columns {
			batch.Vecs[i] = col.GetData().GetDownstreamVector()
		}
		batch.SetRowCount(view.Columns[0].Length())
		batches = append(batches, batch)
		dels = append(dels, view.DeleteMask)
	}

	return batches, dels, releaseF, nil
}

<<<<<<< HEAD
func (task *mergeObjectsTask) PrepareCommitEntry() *mergesort.MergeCommitEntry {
	schema := task.rel.Schema(false).(*catalog.Schema)
	commitEntry := &mergesort.MergeCommitEntry{}
	commitEntry.DbID = task.did
	commitEntry.TableID = task.tid
	commitEntry.Tablename = schema.Name
	commitEntry.StartTs = task.txn.GetStartTS()
=======
func (task *mergeObjectsTask) LoadNextBatch(objIdx uint32) (*batch.Batch, *nulls.Nulls, func(), error) {
	if objIdx >= uint32(len(task.mergedObjs)) {
		panic("invalid objIdx")
	}
	if task.nMergedBlk[objIdx] >= task.blkCnt[objIdx] {
		return nil, nil, nil, mergesort.ErrNoMoreBlocks
	}
	var err error
	var view *containers.BlockView
	releaseF := func() {
		if view != nil {
			view.Close()
		}
	}
	defer func() {
		if err != nil {
			releaseF()
		}
	}()

	obj := task.mergedObjsHandle[objIdx]
	view, err = obj.GetColumnDataByIds(context.Background(), uint16(task.nMergedBlk[objIdx]), task.idxs, common.MergeAllocator)
	if err != nil {
		return nil, nil, nil, err
	}
	if len(task.attrs) != len(view.Columns) {
		panic(fmt.Sprintf("mismatch %v, %v, %v", task.attrs, len(task.attrs), len(view.Columns)))
	}
	task.nMergedBlk[objIdx]++

	bat := batch.New(true, task.attrs)
	for i, col := range view.Columns {
		bat.Vecs[i] = col.GetData().GetDownstreamVector()
	}
	bat.SetRowCount(view.Columns[0].Length())
	return bat, view.DeleteMask, releaseF, nil
}

func (task *mergeObjectsTask) GetCommitEntry() *api.MergeCommitEntry {
	if task.commitEntry == nil {
		return task.PrepareCommitEntry()
	}
	return task.commitEntry
}

func (task *mergeObjectsTask) PrepareCommitEntry() *api.MergeCommitEntry {
	schema := task.rel.Schema().(*catalog.Schema)
	commitEntry := &api.MergeCommitEntry{}
	commitEntry.DbId = task.did
	commitEntry.TblId = task.tid
	commitEntry.TableName = schema.Name
	commitEntry.StartTs = task.txn.GetStartTS().ToTimestamp()
>>>>>>> 989d9643
	for _, o := range task.mergedObjs {
		obj := o.GetObjectStats()
		commitEntry.MergedObjs = append(commitEntry.MergedObjs, obj.Clone().Marshal())
	}
	task.commitEntry = commitEntry
	// leave mapping to ReadMergeAndWrite
	return commitEntry
}

<<<<<<< HEAD
func (task *mergeObjectsTask) PrepareNewWriterFunc() func() *blockio.BlockWriter {
	schema := task.rel.Schema(task.isTombstone).(*catalog.Schema)
=======
func (task *mergeObjectsTask) PrepareNewWriter() *blockio.BlockWriter {
	schema := task.rel.Schema().(*catalog.Schema)
>>>>>>> 989d9643
	seqnums := make([]uint16, 0, len(schema.ColDefs)-1)
	for _, def := range schema.ColDefs {
		if def.IsPhyAddr() {
			continue
		}
		seqnums = append(seqnums, def.SeqNum)
	}
	sortkeyIsPK := false
	sortkeyPos := -1

	if schema.HasPK() {
		sortkeyPos = schema.GetSingleSortKeyIdx()
		sortkeyIsPK = true
	} else if schema.HasSortKey() {
		sortkeyPos = schema.GetSingleSortKeyIdx()
	}

	return mergesort.GetNewWriter(task.rt.Fs.Service, schema.Version, seqnums, sortkeyPos, sortkeyIsPK)
}

func (task *mergeObjectsTask) Execute(ctx context.Context) (err error) {
	phaseDesc := ""
	defer func() {
		if err != nil {
			logutil.Error("[DoneWithErr] Mergeblocks", common.OperationField(task.Name()),
				common.AnyField("error", err),
				common.AnyField("phase", phaseDesc),
			)
		}
	}()

	schema := task.rel.Schema(task.isTombstone).(*catalog.Schema)
	sortkeyPos := -1
	if schema.HasSortKey() {
		sortkeyPos = schema.GetSingleSortKeyIdx()
	}
<<<<<<< HEAD
	if err = mergesort.DoMergeAndWrite(ctx, sortkeyPos, int(schema.BlockMaxRows), task, task.isTombstone); err != nil {
		return err
	}

	if task.createdBObjs, err = HandleMergeEntryInTxn(task.txn, task.commitEntry, task.rt, task.isTombstone); err != nil {
=======
	phaseDesc = "1-DoMergeAndWrite"
	if err = mergesort.DoMergeAndWrite(ctx, sortkeyPos, int(schema.BlockMaxRows), task); err != nil {
		return err
	}

	phaseDesc = "2-HandleMergeEntryInTxn"
	if task.createdBObjs, err = HandleMergeEntryInTxn(task.txn, task.commitEntry, task.rt); err != nil {
>>>>>>> 989d9643
		return err
	}

	perfcounter.Update(ctx, func(counter *perfcounter.CounterSet) {
		counter.TAE.Object.MergeBlocks.Add(1)
	})
	return nil
}

<<<<<<< HEAD
func HandleMergeEntryInTxn(txn txnif.AsyncTxn, entry *mergesort.MergeCommitEntry, rt *dbutils.Runtime, isTombstone bool) ([]*catalog.ObjectEntry, error) {
	database, err := txn.GetDatabaseByID(entry.DbID)
=======
func HandleMergeEntryInTxn(txn txnif.AsyncTxn, entry *api.MergeCommitEntry, rt *dbutils.Runtime) ([]*catalog.ObjectEntry, error) {
	database, err := txn.GetDatabaseByID(entry.DbId)
>>>>>>> 989d9643
	if err != nil {
		return nil, err
	}
	rel, err := database.GetRelationByID(entry.TblId)
	if err != nil {
		return nil, err
	}

	mergedObjs := make([]*catalog.ObjectEntry, 0, len(entry.MergedObjs))
	createdObjs := make([]*catalog.ObjectEntry, 0, len(entry.CreatedObjs))
	ids := make([]*common.ID, 0, len(entry.MergedObjs)*2)

	// drop merged blocks and objects
	for _, item := range entry.MergedObjs {
		drop := objectio.ObjectStats(item)
		objID := drop.ObjectName().ObjectId()
		obj, err := rel.GetObject(objID, isTombstone)
		if err != nil {
			return nil, err
		}
		mergedObjs = append(mergedObjs, obj.GetMeta().(*catalog.ObjectEntry))
		if err = rel.SoftDeleteObject(objID, isTombstone); err != nil {
			return nil, err
		}
	}

	// construct new object,
	for _, stats := range entry.CreatedObjs {
		stats := objectio.ObjectStats(stats)
		objID := stats.ObjectName().ObjectId()
		obj, err := rel.CreateNonAppendableObject(false, isTombstone, new(objectio.CreateObjOpt).WithId(objID))
		if err != nil {
			return nil, err
		}
		createdObjs = append(createdObjs, obj.GetMeta().(*catalog.ObjectEntry))
		// set stats and sorted property
		if err = obj.UpdateStats(stats); err != nil {
			return nil, err
		}
		objEntry := obj.GetMeta().(*catalog.ObjectEntry)
		objEntry.SetSorted()
	}

	txnEntry, err := txnentries.NewMergeObjectsEntry(
		txn,
		rel,
		mergedObjs,
		createdObjs,
		entry.Booking,
		isTombstone,
		rt,
	)
	if err != nil {
		return nil, err
	}

<<<<<<< HEAD
	if isTombstone {
		if err = txn.LogTxnEntry(entry.DbID, entry.TableID, txnEntry, nil, ids); err != nil {
			return nil, err
		}
	} else {
		if err = txn.LogTxnEntry(entry.DbID, entry.TableID, txnEntry, ids, nil); err != nil {
			return nil, err
		}
=======
	if err = txn.LogTxnEntry(entry.DbId, entry.TblId, txnEntry, ids); err != nil {
		return nil, err
>>>>>>> 989d9643
	}

	return createdObjs, nil
}

// for UT
func (task *mergeObjectsTask) GetCreatedObjects() []*catalog.ObjectEntry {
	return task.createdBObjs
}<|MERGE_RESOLUTION|>--- conflicted
+++ resolved
@@ -51,16 +51,12 @@
 	commitEntry       *api.MergeCommitEntry
 	rel               handle.Relation
 	did, tid          uint64
-<<<<<<< HEAD
 	isTombstone       bool
-=======
 
 	blkCnt     []int
 	nMergedBlk []int
-	schema     *catalog.Schema
 	idxs       []int
 	attrs      []string
->>>>>>> 989d9643
 }
 
 func NewMergeObjectsTask(
@@ -78,12 +74,9 @@
 		mergedObjs:   mergedObjs,
 		createdBObjs: make([]*catalog.ObjectEntry, 0),
 		mergedBlkCnt: make([]int, len(mergedObjs)),
-<<<<<<< HEAD
 		isTombstone:  isTombstone,
-=======
 		nMergedBlk:   make([]int, len(mergedObjs)),
 		blkCnt:       make([]int, len(mergedObjs)),
->>>>>>> 989d9643
 	}
 	for i, obj := range mergedObjs {
 		task.mergedBlkCnt[i] = task.totalMergedBlkCnt
@@ -243,15 +236,6 @@
 	return batches, dels, releaseF, nil
 }
 
-<<<<<<< HEAD
-func (task *mergeObjectsTask) PrepareCommitEntry() *mergesort.MergeCommitEntry {
-	schema := task.rel.Schema(false).(*catalog.Schema)
-	commitEntry := &mergesort.MergeCommitEntry{}
-	commitEntry.DbID = task.did
-	commitEntry.TableID = task.tid
-	commitEntry.Tablename = schema.Name
-	commitEntry.StartTs = task.txn.GetStartTS()
-=======
 func (task *mergeObjectsTask) LoadNextBatch(objIdx uint32) (*batch.Batch, *nulls.Nulls, func(), error) {
 	if objIdx >= uint32(len(task.mergedObjs)) {
 		panic("invalid objIdx")
@@ -298,13 +282,12 @@
 }
 
 func (task *mergeObjectsTask) PrepareCommitEntry() *api.MergeCommitEntry {
-	schema := task.rel.Schema().(*catalog.Schema)
+	schema := task.rel.Schema(false).(*catalog.Schema)
 	commitEntry := &api.MergeCommitEntry{}
 	commitEntry.DbId = task.did
 	commitEntry.TblId = task.tid
 	commitEntry.TableName = schema.Name
 	commitEntry.StartTs = task.txn.GetStartTS().ToTimestamp()
->>>>>>> 989d9643
 	for _, o := range task.mergedObjs {
 		obj := o.GetObjectStats()
 		commitEntry.MergedObjs = append(commitEntry.MergedObjs, obj.Clone().Marshal())
@@ -314,13 +297,8 @@
 	return commitEntry
 }
 
-<<<<<<< HEAD
-func (task *mergeObjectsTask) PrepareNewWriterFunc() func() *blockio.BlockWriter {
+func (task *mergeObjectsTask) PrepareNewWriter() *blockio.BlockWriter {
 	schema := task.rel.Schema(task.isTombstone).(*catalog.Schema)
-=======
-func (task *mergeObjectsTask) PrepareNewWriter() *blockio.BlockWriter {
-	schema := task.rel.Schema().(*catalog.Schema)
->>>>>>> 989d9643
 	seqnums := make([]uint16, 0, len(schema.ColDefs)-1)
 	for _, def := range schema.ColDefs {
 		if def.IsPhyAddr() {
@@ -357,21 +335,13 @@
 	if schema.HasSortKey() {
 		sortkeyPos = schema.GetSingleSortKeyIdx()
 	}
-<<<<<<< HEAD
+	phaseDesc = "1-DoMergeAndWrite"
 	if err = mergesort.DoMergeAndWrite(ctx, sortkeyPos, int(schema.BlockMaxRows), task, task.isTombstone); err != nil {
 		return err
 	}
 
+	phaseDesc = "2-HandleMergeEntryInTxn"
 	if task.createdBObjs, err = HandleMergeEntryInTxn(task.txn, task.commitEntry, task.rt, task.isTombstone); err != nil {
-=======
-	phaseDesc = "1-DoMergeAndWrite"
-	if err = mergesort.DoMergeAndWrite(ctx, sortkeyPos, int(schema.BlockMaxRows), task); err != nil {
-		return err
-	}
-
-	phaseDesc = "2-HandleMergeEntryInTxn"
-	if task.createdBObjs, err = HandleMergeEntryInTxn(task.txn, task.commitEntry, task.rt); err != nil {
->>>>>>> 989d9643
 		return err
 	}
 
@@ -381,13 +351,8 @@
 	return nil
 }
 
-<<<<<<< HEAD
-func HandleMergeEntryInTxn(txn txnif.AsyncTxn, entry *mergesort.MergeCommitEntry, rt *dbutils.Runtime, isTombstone bool) ([]*catalog.ObjectEntry, error) {
-	database, err := txn.GetDatabaseByID(entry.DbID)
-=======
-func HandleMergeEntryInTxn(txn txnif.AsyncTxn, entry *api.MergeCommitEntry, rt *dbutils.Runtime) ([]*catalog.ObjectEntry, error) {
+func HandleMergeEntryInTxn(txn txnif.AsyncTxn, entry *api.MergeCommitEntry, rt *dbutils.Runtime, isTombstone bool) ([]*catalog.ObjectEntry, error) {
 	database, err := txn.GetDatabaseByID(entry.DbId)
->>>>>>> 989d9643
 	if err != nil {
 		return nil, err
 	}
@@ -444,7 +409,6 @@
 		return nil, err
 	}
 
-<<<<<<< HEAD
 	if isTombstone {
 		if err = txn.LogTxnEntry(entry.DbID, entry.TableID, txnEntry, nil, ids); err != nil {
 			return nil, err
@@ -453,10 +417,6 @@
 		if err = txn.LogTxnEntry(entry.DbID, entry.TableID, txnEntry, ids, nil); err != nil {
 			return nil, err
 		}
-=======
-	if err = txn.LogTxnEntry(entry.DbId, entry.TblId, txnEntry, ids); err != nil {
-		return nil, err
->>>>>>> 989d9643
 	}
 
 	return createdObjs, nil
