--- conflicted
+++ resolved
@@ -351,11 +351,7 @@
 	for _, stats := range entry.CreatedObjs {
 		stats := objectio.ObjectStats(stats)
 		objID := stats.ObjectName().ObjectId()
-<<<<<<< HEAD
-		obj, err := rel.CreateNonAppendableObject(false, isTombstone, new(objectio.CreateObjOpt).WithId(objID))
-=======
-		obj, err := rel.CreateNonAppendableObject(new(objectio.CreateObjOpt).WithId(objID))
->>>>>>> 402c6a3f
+		obj, err := rel.CreateNonAppendableObject(isTombstone, new(objectio.CreateObjOpt).WithId(objID))
 		if err != nil {
 			return nil, err
 		}
