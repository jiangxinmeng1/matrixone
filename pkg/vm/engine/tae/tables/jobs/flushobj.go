--- conflicted
+++ resolved
@@ -109,8 +109,6 @@
 	if err != nil {
 		return err
 	}
-<<<<<<< HEAD
-=======
 	if task.delta != nil {
 		cnBatch := containers.ToCNBatch(task.delta)
 		for _, vec := range cnBatch.Vecs {
@@ -124,7 +122,6 @@
 			return err
 		}
 	}
->>>>>>> 85aa2acb
 	task.blocks, _, err = writer.Sync(ctx)
 	if err != nil {
 		return err
