// Copyright 2022 Matrix Origin
//
// Licensed under the Apache License, Version 2.0 (the "License");
// you may not use this file except in compliance with the License.
// You may obtain a copy of the License at
//
// http://www.apache.org/licenses/LICENSE-2.0
//
// Unless required by applicable law or agreed to in writing, software
// distributed under the License is distributed on an "AS IS" BASIS,
// WITHOUT WARRANTIES OR CONDITIONS OF ANY KIND, either express or implied.
// See the License for the specific language governing permissions and
// limitations under the License.

package jobs

import (
	"context"
	"fmt"
	"strings"
	"time"

	pkgcatalog "github.com/matrixorigin/matrixone/pkg/catalog"
	"github.com/matrixorigin/matrixone/pkg/common/moerr"
	"github.com/matrixorigin/matrixone/pkg/common/mpool"
	"github.com/matrixorigin/matrixone/pkg/container/batch"
	"github.com/matrixorigin/matrixone/pkg/container/nulls"
	"github.com/matrixorigin/matrixone/pkg/container/types"
	"github.com/matrixorigin/matrixone/pkg/container/vector"
	"github.com/matrixorigin/matrixone/pkg/logutil"
	"github.com/matrixorigin/matrixone/pkg/objectio"
	"github.com/matrixorigin/matrixone/pkg/pb/api"
	"github.com/matrixorigin/matrixone/pkg/util/fault"
	v2 "github.com/matrixorigin/matrixone/pkg/util/metric/v2"
	"github.com/matrixorigin/matrixone/pkg/vm/engine/tae/blockio"
	"github.com/matrixorigin/matrixone/pkg/vm/engine/tae/catalog"
	"github.com/matrixorigin/matrixone/pkg/vm/engine/tae/common"
	"github.com/matrixorigin/matrixone/pkg/vm/engine/tae/containers"
	"github.com/matrixorigin/matrixone/pkg/vm/engine/tae/db/dbutils"
	"github.com/matrixorigin/matrixone/pkg/vm/engine/tae/iface/data"
	"github.com/matrixorigin/matrixone/pkg/vm/engine/tae/iface/handle"
	"github.com/matrixorigin/matrixone/pkg/vm/engine/tae/iface/txnif"
	"github.com/matrixorigin/matrixone/pkg/vm/engine/tae/mergesort"
	"github.com/matrixorigin/matrixone/pkg/vm/engine/tae/tables/txnentries"
	"github.com/matrixorigin/matrixone/pkg/vm/engine/tae/tasks"
	"go.uber.org/zap"
	"go.uber.org/zap/zapcore"
)

type TestFlushBailoutPos1 struct{}
type TestFlushBailoutPos2 struct{}

var FlushTableTailTaskFactory = func(
	metas, tombstones []*catalog.ObjectEntry, rt *dbutils.Runtime, endTs types.TS, /* end of dirty range*/
) tasks.TxnTaskFactory {
	return func(ctx *tasks.Context, txn txnif.AsyncTxn) (tasks.Task, error) {
		return NewFlushTableTailTask(ctx, txn, metas, tombstones, rt, endTs)
	}
}

type flushTableTailTask struct {
	*tasks.BaseTask
	txn        txnif.AsyncTxn
	rt         *dbutils.Runtime
	dirtyEndTs types.TS

	scopes          []common.ID
	schema          *catalog.Schema
	tombstoneSchema *catalog.Schema

	rel  handle.Relation
	dbid uint64

	// record the row mapping from deleted blocks to created blocks
	transMappings *api.BlkTransferBooking
	doTransfer    bool

	aObjMetas         []*catalog.ObjectEntry
	aObjHandles       []handle.Object
	createdObjHandles handle.Object

	aTombstoneMetas         []*catalog.ObjectEntry
	aTombstoneHandles       []handle.Object
	createdTombstoneHandles handle.Object

	createdMergedObjectName    string
	createdMergedTombstoneName string

	mergeRowsCnt, aObjDeletesCnt, tombstoneMergeRowsCnt int
}

// A note about flush start timestamp
//
// As the last **committed** time, not the newest allcated time,
// is used in NewFlushTableTailTask, there will be a situation that
// some commiting appends prepared between committed-time and aobj-freeze-time
// are ignored during the data collection stage of flushing,
// which leads to transfer-row-not-found problem.
//
// The proposed solution is to add a check function in NewFlushTableTailTask
// to figure out if there exist an AppendNode with a bigger prepared time
// than flush-start-ts, and if so, retry the flush task
//
// Two question:
//
// 1. How about deletes prepared in that special time range?
//    Never mind, deletes will be transfered when committing the flush task
// 2. Is it guaranteed that the check function is able to see all possible AppendNodes?
//    Probably no, because getting appender and attaching AppendNode are not atomic group opertions.
//    Imagine:
//
//                freeze  check
// committed  x1     |     |     x2
// prepared          |     |  o2
// preparing    i2   |     |
//
// - x1 is the last committed time.
// - getting appender(i2 in graph) is before the freezing
// - attaching AppendNode successfully (o2 in graph) after the check
// - finishing commit at x2
//
// So in order for the check function to work, a dedicated lock is added
// on ablock to ensure that NO AppendNode will be attatched to ablock
// after the very moment when the ablock is freezed.
//
// In the first version proposal, the check in NewFlushTableTailTask is omitted,
// because the existing PrepareCompact in ablock already handles that thing.
// If the last AppendNode in an ablock is not committed, PrepareCompact will
// return false to reschedule the task. However, commiting AppendNode doesn't
// guarantee that the committs has been updated. It's still possible to get a
// old startts which is not able to collect all appends in the ablock.

func NewFlushTableTailTask(
	ctx *tasks.Context,
	txn txnif.AsyncTxn,
	objs []*catalog.ObjectEntry,
	tombStones []*catalog.ObjectEntry,
	rt *dbutils.Runtime,
	dirtyEndTs types.TS,
) (task *flushTableTailTask, err error) {
	task = &flushTableTailTask{
		txn:        txn,
		rt:         rt,
		dirtyEndTs: dirtyEndTs,
	}

	var meta *catalog.ObjectEntry
	if len(objs) != 0 {
		meta = objs[0]
	} else {
		meta = tombStones[0]
	}
	dbId := meta.GetTable().GetDB().ID
	task.dbid = dbId
	var database handle.Database
	database, err = txn.UnsafeGetDatabase(dbId)
	if err != nil {
		return
	}
	tableId := meta.GetTable().ID
	var rel handle.Relation
	rel, err = database.UnsafeGetRelation(tableId)
	task.rel = rel
	if err != nil {
		return
	}
	task.schema = rel.Schema(false).(*catalog.Schema)

	objSeen := make(map[*catalog.ObjectEntry]struct{})
	for _, obj := range objs {
		if _, ok := objSeen[obj]; ok {
			continue
		}
		task.scopes = append(task.scopes, *obj.AsCommonID())
		var hdl handle.Object
		hdl, err = rel.GetObject(&obj.ID, false)
		if err != nil {
			return
		}
<<<<<<< HEAD
		if obj.IsTombstone {
			panic(fmt.Sprintf("logic err, obj %v is tombstone", obj.ID.String()))
=======
		if _, ok := objSeen[obj]; ok {
			continue
		}
		objSeen[obj] = struct{}{}
		if hdl.IsAppendable() && !obj.HasDropCommitted() {
			task.aObjMetas = append(task.aObjMetas, obj)
			task.aObjHandles = append(task.aObjHandles, hdl)
			if obj.GetObjectData().CheckFlushTaskRetry(txn.GetStartTS()) {
				logutil.Infof("[FlushTabletail] obj %v needs retry", obj.ID.String())
				return nil, txnif.ErrTxnNeedRetry
			}
		} else {
			task.delSrcMetas = append(task.delSrcMetas, obj)
			task.delSrcHandles = append(task.delSrcHandles, hdl)
>>>>>>> 402c6a3f
		}
		if !hdl.IsAppendable() {
			panic(fmt.Sprintf("logic err %v is nonappendable", hdl.GetID().String()))
		}
		if obj.HasDropCommitted() {
			continue
		}
		if obj.GetObjectData().CheckFlushTaskRetry(txn.GetStartTS()) {
			logutil.Infof("[FlushTabletail] obj %v needs retry", obj.ID.String())
			return nil, txnif.ErrTxnNeedRetry
		}
		task.aObjMetas = append(task.aObjMetas, obj)
		task.aObjHandles = append(task.aObjHandles, hdl)
	}

	task.tombstoneSchema = rel.Schema(true).(*catalog.Schema)

	for _, obj := range tombStones {
		if _, ok := objSeen[obj]; ok {
			continue
		}
		task.scopes = append(task.scopes, *obj.AsCommonID())
		var hdl handle.Object
		hdl, err = rel.GetObject(&obj.ID, true)
		if err != nil {
			return
		}
<<<<<<< HEAD
		if !obj.IsTombstone {
			panic(fmt.Sprintf("logic err, obj %v is not tombstone", obj.ID.String()))
		}
		if !hdl.IsAppendable() {
			panic(fmt.Sprintf("logic err %v is nonappendable", hdl.GetID().String()))
		}
		if obj.HasDropCommitted() {
			continue
		}
		if obj.GetObjectData().CheckFlushTaskRetry(txn.GetStartTS()) {
			logutil.Infof("[FlushTabletail] obj %v needs retry", obj.ID.String())
			return nil, txnif.ErrTxnNeedRetry
		}
		task.aTombstoneMetas = append(task.aTombstoneMetas, obj)
		task.aTombstoneHandles = append(task.aTombstoneHandles, hdl)
		if obj.GetObjectData().CheckFlushTaskRetry(txn.GetStartTS()) {
			logutil.Infof("[FlushTabletail] obj %v needs retry", obj.ID.String())
			return nil, txnif.ErrTxnNeedRetry
		}
=======
		if _, ok := objSeen[obj]; ok {
			continue
		}
		objSeen[obj] = struct{}{}
		task.delSrcMetas = append(task.delSrcMetas, obj)
		task.delSrcHandles = append(task.delSrcHandles, hdl)
>>>>>>> 402c6a3f
	}

	task.transMappings = mergesort.NewBlkTransferBooking(len(task.aObjHandles))
	task.doTransfer = !strings.Contains(task.schema.Comment, pkgcatalog.MO_COMMENT_NO_DEL_HINT)
	if task.doTransfer {
		task.transMappings = mergesort.NewBlkTransferBooking(len(task.aObjHandles))
	}

	task.BaseTask = tasks.NewBaseTask(task, tasks.DataCompactionTask, ctx)

	return
}

// impl DisposableVecPool
func (task *flushTableTailTask) GetVector(typ *types.Type) (*vector.Vector, func()) {
	v := task.rt.VectorPool.Transient.GetVector(typ)
	return v.GetDownstreamVector(), v.Close
}

func (task *flushTableTailTask) GetMPool() *mpool.MPool {
	return task.rt.VectorPool.Transient.GetMPool()
}

// Scopes is used in conflict checking in scheduler. For ScopedTask interface
func (task *flushTableTailTask) Scopes() []common.ID { return task.scopes }

// Name is for ScopedTask interface
func (task *flushTableTailTask) Name() string {
	return fmt.Sprintf("[%d]FT-%d-%s", task.ID(), task.rel.ID(), task.schema.Name)
}

func (task *flushTableTailTask) MarshalLogObject(enc zapcore.ObjectEncoder) (err error) {
	enc.AddString("endTs", task.dirtyEndTs.ToString())
	objs := ""
	for _, obj := range task.aObjMetas {
		objs = fmt.Sprintf("%s%s,", objs, obj.ID.ShortStringEx())
	}
	enc.AddString("a-objs", objs)
	tombstones := ""
	for _, obj := range task.aTombstoneMetas {
		tombstones = fmt.Sprintf("%s%s,", tombstones, obj.ID.ShortStringEx())
	}
	enc.AddString("a-tombstones", tombstones)

	toObjs := ""
	if task.createdObjHandles != nil {
		id := task.createdObjHandles.GetID()
		toObjs = fmt.Sprintf("%s%s,", toObjs, id.ShortStringEx())
	}
	if toObjs != "" {
		enc.AddString("to-objs", toObjs)
	}

	toTombstones := ""
	if task.createdTombstoneHandles != nil {
		id := task.createdTombstoneHandles.GetID()
		toTombstones = fmt.Sprintf("%s%s,", toTombstones, id.ShortStringEx())
	}
	if toTombstones != "" {
		enc.AddString("to-tombstones", toTombstones)
	}
	return
}

func (task *flushTableTailTask) Execute(ctx context.Context) (err error) {
	logutil.Info("[Start]", common.OperationField(task.Name()), common.OperandField(task),
		common.OperandField(len(task.aObjHandles)+len(task.aTombstoneHandles)))

	phaseDesc := ""
	defer func() {
		if err != nil {
			logutil.Error("[DoneWithErr]", common.OperationField(task.Name()),
				common.AnyField("error", err),
				common.AnyField("phase", phaseDesc),
			)
		}
	}()
	now := time.Now()

	/////////////////////
	//// phase seperator
	///////////////////

	phaseDesc = "1-flushing appendable objects for snapshot"
	snapshotSubtasks, err := task.flushAObjsForSnapshot(ctx, false)
	if err != nil {
		return
	}
	defer func() {
		releaseFlushObjTasks(snapshotSubtasks, err)
	}()

	/////////////////////
	//// phase seperator
	///////////////////

	phaseDesc = "1-flushing appendable tombstones for snapshot"
	tombstoneSnapshotSubtasks, err := task.flushAObjsForSnapshot(ctx, true)
	if err != nil {
		return
	}
	defer func() {
		releaseFlushObjTasks(tombstoneSnapshotSubtasks, err)
	}()

	/////////////////////
	//// phase seperator
	///////////////////

	phaseDesc = "1-merge aobjects"
	// merge aobjects, no need to wait, it is a sync procedure, that is why put it
	// after flushAObjsForSnapshot
	if err = task.mergeAObjs(ctx, false); err != nil {
		return
	}

	if v := ctx.Value(TestFlushBailoutPos1{}); v != nil {
		err = moerr.NewInternalErrorNoCtx("test merge bail out")
		return
	}

	/////////////////////
	//// phase seperator
	///////////////////

	phaseDesc = "1-merge atombstones"
	// merge atombstones, no need to wait, it is a sync procedure, that is why put it
	// after flushAObjsForSnapshot
	if err = task.mergeAObjs(ctx, true); err != nil {
		return
	}

	if v := ctx.Value(TestFlushBailoutPos1{}); v != nil {
		err = moerr.NewInternalErrorNoCtx("test merge bail out")
		return
	}

	/////////////////////
	//// phase seperator
	///////////////////
	phaseDesc = "1-waiting flushing appendable blocks for snapshot"
	// wait flush tasks
	if err = task.waitFlushAObjForSnapshot(ctx, snapshotSubtasks, false); err != nil {
		return
	}

	/////////////////////
	//// phase seperator
	///////////////////

	phaseDesc = "1-waiting flushing appendable tombstones for snapshot"
	if err = task.waitFlushAObjForSnapshot(ctx, tombstoneSnapshotSubtasks, true); err != nil {
		return
	}

	phaseDesc = "1-wait LogTxnEntry"
	txnEntry, err := txnentries.NewFlushTableTailEntry(
		task.txn,
		task.ID(),
		task.transMappings,
		task.rel.GetMeta().(*catalog.TableEntry),
		task.aObjMetas,
		task.aObjHandles,
		task.createdObjHandles,
		task.createdMergedObjectName,
		task.aTombstoneMetas,
		task.aTombstoneHandles,
		task.createdTombstoneHandles,
		task.createdMergedTombstoneName,
		task.rt,
	)
	if err != nil {
		return err
	}
	if err = task.txn.LogTxnEntry(
		task.dbid,
		task.rel.ID(),
		txnEntry,
		nil,
		nil,
	); err != nil {
		return
	}
	/////////////////////

	duration := time.Since(now)
	logutil.Info("[End]", common.OperationField(task.Name()),
		common.AnyField("txn-start-ts", task.txn.GetStartTS().ToString()),
		zap.Int("aobj-deletes", task.aObjDeletesCnt),
		zap.Int("aobj-merge-rows", task.mergeRowsCnt),
		zap.Int("tombstone-rows", task.tombstoneMergeRowsCnt),
		common.DurationField(duration),
		common.OperandField(task))

	v2.TaskFlushTableTailDurationHistogram.Observe(duration.Seconds())

	sleep, name, exist := fault.TriggerFault("slow_flush")
	if exist && name == task.schema.Name {
		time.Sleep(time.Duration(sleep) * time.Second)
	}
	return
}

// prepareAObjSortedData read the data from appendable blocks, sort them if sort key exists
func (task *flushTableTailTask) prepareAObjSortedData(
	ctx context.Context, objIdx int, idxs []int, sortKeyPos int, isTombstone bool,
) (bat *containers.Batch, empty bool, err error) {
	if len(idxs) <= 0 {
		logutil.Infof("[FlushTabletail] no mergeable columns")
		return nil, true, nil
	}

	var obj handle.Object
	var schema *catalog.Schema
	if isTombstone {
		obj = task.aTombstoneHandles[objIdx]
		schema = task.tombstoneSchema
	} else {
		obj = task.aObjHandles[objIdx]
		schema = task.schema
	}

	views, err := obj.GetColumnDataByIds(ctx, 0, idxs, common.MergeAllocator)
	if err != nil {
		return
	}
	bat = containers.NewBatch()
	totalRowCnt := views.Columns[0].Length()
	bat.Deletes = views.DeleteMask.Clone()
	task.aObjDeletesCnt += bat.Deletes.GetCardinality()
	defer views.Close()
	for i, colidx := range idxs {
		colview := views.Columns[i]
		if colview == nil {
			empty = true
			return
		}
		vec := colview.Orphan()
		if vec.Length() == 0 {
			empty = true
			vec.Close()
			bat.Close()
			return
		}
		bat.AddVector(schema.ColDefs[colidx].Name, vec.TryConvertConst())
	}

	if isTombstone && deletes != nil {
		panic(fmt.Sprintf("logic err, tombstone %v has deletes", obj.GetID().String()))
	}

	var sortMapping []int64
	if sortKeyPos >= 0 {
		if objIdx == 0 {
			logutil.Infof("flushtabletail sort obj on %s", bat.Attrs[sortKeyPos])
		}
		sortMapping, err = mergesort.SortBlockColumns(bat.Vecs, sortKeyPos, task.rt.VectorPool.Transient)
		if bat.Deletes != nil {
			nulls.Filter(bat.Deletes, sortMapping, false)
		}
		if err != nil {
			return
		}
	}

	if isTombstone {
		return
	}
	if task.doTransfer {
		mergesort.AddSortPhaseMapping(task.transMappings, objIdx, totalRowCnt, sortMapping)
	}
	return
}

// mergeAObjs merge the data from appendable blocks, and write the merged data to new block,
// recording row mapping in blkTransferBooking struct
func (task *flushTableTailTask) mergeAObjs(ctx context.Context, isTombstone bool) (err error) {
	var objMetas []*catalog.ObjectEntry
	var objHandles []handle.Object
	if isTombstone {
		objHandles = task.aTombstoneHandles
		objMetas = task.aTombstoneMetas
	} else {
		objHandles = task.aObjHandles
		objMetas = task.aObjMetas
	}

	if len(objMetas) == 0 {
		return nil
	}
	// prepare columns idx and sortKey to read sorted batch
	var schema *catalog.Schema
	if isTombstone {
		schema = task.tombstoneSchema
	} else {
		schema = task.schema
	}
	seqnums := make([]uint16, 0, len(schema.ColDefs))
	readColIdxs := make([]int, 0, len(schema.ColDefs))
	sortKeyIdx := -1
	sortKeyPos := -1
	if schema.HasSortKey() {
		sortKeyIdx = schema.GetSingleSortKeyIdx()
	}
	for i, def := range schema.ColDefs {
		if def.IsPhyAddr() {
			continue
		}
		readColIdxs = append(readColIdxs, def.Idx)
		if def.Idx == sortKeyIdx {
			sortKeyPos = i
		}
		seqnums = append(seqnums, def.SeqNum)
	}

	// read from aobjects
	readedBats := make([]*containers.Batch, 0, len(objHandles))
	for _, block := range objHandles {
		err = block.Prefetch(readColIdxs)
		if err != nil {
			return
		}
	}
<<<<<<< HEAD
	for i := range objHandles {
		bat, empty, err := task.prepareAObjSortedData(ctx, i, readColIdxs, sortKeyPos, isTombstone)
=======

	for i := range task.aObjHandles {
		bat, empty, err := task.prepareAObjSortedData(ctx, i, readColIdxs, sortKeyPos)
>>>>>>> 402c6a3f
		if err != nil {
			return err
		}
		if empty {
			continue
		}
		readedBats = append(readedBats, bat)
	}
	defer func() {
		for _, bat := range readedBats {
			bat.Close()
		}
	}()

	// prepare merge
	// toLayout describes the layout of the output batch, i.e. [8192, 8192, 8192, 4242]
	toLayout := make([]uint32, 0, len(readedBats))
	if sortKeyPos < 0 {
		// no pk, just pick the first column to reshape
		sortKeyPos = 0
	}
	for _, bat := range readedBats {
		task.mergeRowsCnt += bat.Vecs[sortKeyPos].Length()
	}
	task.mergeRowsCnt -= task.aObjDeletesCnt

	if task.mergeRowsCnt == 0 {
		// just soft delete all Objects
		for _, obj := range objHandles {
			tbl := obj.GetRelation()
			if err = tbl.SoftDeleteObject(obj.GetID(), isTombstone); err != nil {
				return err
			}
		}
		if !isTombstone && task.doTransfer {
			mergesort.CleanTransMapping(task.transMappings)
		}
		return nil
	}

<<<<<<< HEAD
	// prepare merge
	// fromLayout describes the layout of the input batch, which is a list of batch length
	fromLayout := make([]uint32, 0, len(readedBats))
	// toLayout describes the layout of the output batch, i.e. [8192, 8192, 8192, 4242]
	toLayout := make([]uint32, 0, len(readedBats))
	totalRowCnt := 0
	if sortKeyPos < 0 {
		// no pk, just pick the first column to reshape
		sortKeyPos = 0
	}
	for _, bat := range readedBats {
		vec := bat.Vecs[sortKeyPos]
		fromLayout = append(fromLayout, uint32(vec.Length()))
		totalRowCnt += vec.Length()
	}
	if isTombstone {
		task.tombstoneMergeRowsCnt = totalRowCnt
	} else {
		task.mergeRowsCnt = totalRowCnt
	}
	rowsLeft := totalRowCnt
=======
	rowsLeft := task.mergeRowsCnt
>>>>>>> 402c6a3f
	for rowsLeft > 0 {
		if rowsLeft > int(schema.BlockMaxRows) {
			toLayout = append(toLayout, schema.BlockMaxRows)
			rowsLeft -= int(schema.BlockMaxRows)
		} else {
			toLayout = append(toLayout, uint32(rowsLeft))
			break
		}
	}

	// do first sort
	var writtenBatches []*batch.Batch
	var releaseF func()
	var mapping []int
	if schema.HasSortKey() {
		writtenBatches, releaseF, mapping, err = mergesort.MergeAObj(ctx, task, readedBats, sortKeyPos, toLayout)
		if err != nil {
			return
		}
	} else {
		writtenBatches, releaseF, mapping, err = mergesort.ReshapeBatches(readedBats, toLayout, task)
		if err != nil {
			return
		}
	}
	defer releaseF()
	if !isTombstone && task.doTransfer {
		mergesort.UpdateMappingAfterMerge(task.transMappings, mapping, toLayout)
	}

	// write!
	// create new object to hold merged blocks
<<<<<<< HEAD
	var createdObjectHandle handle.Object
	if isTombstone {
		if task.createdTombstoneHandles, err = task.rel.CreateNonAppendableObject(false, isTombstone, nil); err != nil {
			return
		}
		createdObjectHandle = task.createdTombstoneHandles
	} else {
		if task.createdObjHandles, err = task.rel.CreateNonAppendableObject(false, isTombstone, nil); err != nil {
			return
		}
		createdObjectHandle = task.createdObjHandles
=======
	if task.createdObjHandles, err = task.rel.CreateNonAppendableObject(nil); err != nil {
		return
>>>>>>> 402c6a3f
	}
	toObjectEntry := createdObjectHandle.GetMeta().(*catalog.ObjectEntry)
	toObjectEntry.SetSorted()
	name := objectio.BuildObjectNameWithObjectID(&toObjectEntry.ID)
	writer, err := blockio.NewBlockWriterNew(task.rt.Fs.Service, name, schema.Version, seqnums)
	if err != nil {
		return err
	}
	if schema.HasPK() {
		pkIdx := schema.GetSingleSortKeyIdx()
		writer.SetPrimaryKey(uint16(pkIdx))
	} else if schema.HasSortKey() {
		writer.SetSortKey(uint16(schema.GetSingleSortKeyIdx()))
	}
	if isTombstone {
		for _, bat := range writtenBatches {
			_, err = writer.WriteBatch(bat)
			if err != nil {
				return err
			}
		}
	} else {
		for _, bat := range writtenBatches {
			_, err = writer.WriteBatch(bat)
			if err != nil {
				return err
			}
		}
	}
	_, _, err = writer.Sync(ctx)
	if err != nil {
		return err
	}
	if isTombstone {
		task.createdMergedTombstoneName = name.String()
	} else {
		task.createdMergedObjectName = name.String()
	}

	// update new status for created blocks
	err = createdObjectHandle.UpdateStats(writer.Stats())
	if err != nil {
		return
	}
	err = createdObjectHandle.GetMeta().(*catalog.ObjectEntry).GetObjectData().Init()
	if err != nil {
		return
	}

	// soft delete all aobjs
	for _, obj := range objHandles {
		tbl := obj.GetRelation()
		if err = tbl.SoftDeleteObject(obj.GetID(), isTombstone); err != nil {
			return err
		}
	}

	return nil
}

// flushAObjsForSnapshot schedule io task to flush aobjects for snapshot read. this function will not release any data in io task
func (task *flushTableTailTask) flushAObjsForSnapshot(ctx context.Context, isTombstone bool) (subtasks []*flushObjTask, err error) {
	defer func() {
		if err != nil {
			releaseFlushObjTasks(subtasks, err)
		}
	}()

	var metas []*catalog.ObjectEntry
	if isTombstone {
		metas = task.aTombstoneMetas
	} else {
		metas = task.aObjMetas
	}

	subtasks = make([]*flushObjTask, len(metas))
	// fire flush task
	for i, obj := range metas {
		var data *containers.Batch
		var dataVer *containers.BatchWithVersion
		objData := obj.GetObjectData()
		if dataVer, err = objData.CollectAppendInRange(
			types.TS{}, task.txn.GetStartTS(), true, common.MergeAllocator,
		); err != nil {
			return
		}
		data = dataVer.Batch
		if data == nil || data.Length() == 0 {
			// the new appendable block might has no data when we flush the table, just skip it
			// In previous impl, runner will only pass non-empty obj to NewCompactBlackTask
			continue
		}
		// do not close data, leave that to wait phase
		if isTombstone {
			_, err = mergesort.SortBlockColumns(data.Vecs, catalog.TombstonePrimaryKeyIdx, task.rt.VectorPool.Transient)
			if err != nil {
				return
			}
		}

		aobjectTask := NewFlushObjTask(
			tasks.WaitableCtx,
			dataVer.Version,
			dataVer.Seqnums,
			objData.GetFs(),
			obj,
			data,
			nil,
			true,
		)
		if err = task.rt.Scheduler.Schedule(aobjectTask); err != nil {
			return
		}
		subtasks[i] = aobjectTask
	}
	return
}

// waitFlushAObjForSnapshot waits all io tasks about flushing aobject for snapshot read, update locations
func (task *flushTableTailTask) waitFlushAObjForSnapshot(ctx context.Context, subtasks []*flushObjTask, isTombstone bool) (err error) {
	ictx, cancel := context.WithTimeout(ctx, 6*time.Minute)
	defer cancel()
	var handles []handle.Object
	if isTombstone {
		handles = task.aTombstoneHandles
	} else {
		handles = task.aObjHandles
	}
	for i, subtask := range subtasks {
		if subtask == nil {
			continue
		}
		if err = subtask.WaitDone(ictx); err != nil {
			return
		}
		if err = handles[i].UpdateStats(subtask.stat); err != nil {
			return
		}
	}
	return nil
}

<<<<<<< HEAD
=======
// flushAllDeletesFromDelSrc collects all deletes from objs and flush them into one obj
func (task *flushTableTailTask) flushAllDeletesFromDelSrc(ctx context.Context) (subtask *flushDeletesTask, emtpyDelObjIdx []*bitmap.Bitmap, err error) {
	var bufferBatch *containers.Batch
	defer func() {
		if err != nil && bufferBatch != nil {
			bufferBatch.Close()
		}
	}()
	emtpyDelObjIdx = make([]*bitmap.Bitmap, len(task.delSrcMetas))
	var (
		enableDeltaStat = task.schema.Name == "bmsql_stock"
		tbl             *catalog.TableEntry
		tombstone       data.Tombstone
		locMap          = make(map[string]int)
		now             time.Time
	)

	if enableDeltaStat {
		tbl = task.rel.GetMeta().(*catalog.TableEntry)
		now = time.Now()
	}
	for i, obj := range task.delSrcMetas {
		objData := obj.GetObjectData()
		var deletes *containers.Batch
		emptyDelObjs := &bitmap.Bitmap{}
		emptyDelObjs.InitWithSize(int64(obj.BlockCnt()))
		if enableDeltaStat {
			tombstone = tbl.TryGetTombstone(obj.ID)
		}
		for j := 0; j < obj.BlockCnt(); j++ {
			found, _ := objData.HasDeleteIntentsPreparedInByBlock(uint16(j), types.TS{}, task.txn.GetStartTS())
			if !found {
				emptyDelObjs.Add(uint64(j))
				continue
			}
			if enableDeltaStat && tombstone != nil {
				loc := tombstone.GetLatestDeltaloc(uint16(j))
				if loc != nil {
					locMap[loc.String()]++
				}
			}
			if deletes, err = objData.CollectDeleteInRangeByBlock(
				ctx, uint16(j), types.TS{}, task.txn.GetStartTS(), true, common.MergeAllocator,
			); err != nil {
				return
			}
			if deletes == nil || deletes.Length() == 0 {
				emptyDelObjs.Add(uint64(j))
				continue
			}
			if bufferBatch == nil {
				bufferBatch = makeDeletesTempBatch(deletes, task.rt.VectorPool.Transient)
			}
			task.nObjDeletesCnt += deletes.Length()
			// deletes is closed by Extend
			bufferBatch.Extend(deletes)
		}
		emtpyDelObjIdx[i] = emptyDelObjs
	}
	if enableDeltaStat {
		cost := time.Since(now)
		logutil.Infof("[FlushTabletail] task %d collect tombstone for %s cost %v, location distribution(%v):%v",
			task.ID(), task.schema.Name, cost, len(locMap), locMap)
	}
	if bufferBatch != nil {
		// make sure every batch in deltaloc object is sorted by rowid
		_, err = mergesort.SortBlockColumns(bufferBatch.Vecs, 0, task.rt.VectorPool.Transient)
		if err != nil {
			return
		}
		subtask = NewFlushDeletesTask(tasks.WaitableCtx, task.rt.Fs, bufferBatch)
		if err = task.rt.Scheduler.Schedule(subtask); err != nil {
			return
		}
	}
	return
}

// waitFlushAllDeletesFromDelSrc waits all io tasks about flushing deletes from objs, update locations but skip those in emtpyDelObjIdx
func (task *flushTableTailTask) waitFlushAllDeletesFromDelSrc(ctx context.Context, subtask *flushDeletesTask, emtpyDelObjIdx []*bitmap.Bitmap) (err error) {
	if subtask == nil {
		return
	}
	ictx, cancel := context.WithTimeout(ctx, 6*time.Minute)
	defer cancel()
	if err = subtask.WaitDone(ictx); err != nil {
		return err
	}
	task.createdDeletesObjectName = subtask.name.String()
	deltaLoc := blockio.EncodeLocation(
		subtask.name,
		subtask.blocks[0].GetExtent(),
		uint32(subtask.delta.Length()),
		subtask.blocks[0].GetID())

	v2.TaskFlushDeletesCountHistogram.Observe(float64(task.nObjDeletesCnt))
	v2.TaskFlushDeletesSizeHistogram.Observe(float64(deltaLoc.Extent().End()))
	logutil.Infof("[FlushTabletail] task %d update %s for approximate %d objs", task.ID(), deltaLoc, len(task.delSrcHandles))
	for i, hdl := range task.delSrcHandles {
		for j := 0; j < hdl.GetMeta().(*catalog.ObjectEntry).BlockCnt(); j++ {
			if emtpyDelObjIdx[i] != nil && emtpyDelObjIdx[i].Contains(uint64(j)) {
				continue
			}
			if err = hdl.UpdateDeltaLoc(uint16(j), deltaLoc); err != nil {
				return err
			}

		}
	}
	return
}

func makeDeletesTempBatch(template *containers.Batch, pool *containers.VectorPool) *containers.Batch {
	bat := containers.NewBatchWithCapacity(len(template.Attrs))
	for i, name := range template.Attrs {
		bat.AddVector(name, pool.GetVector(template.Vecs[i].GetType()))
	}
	return bat
}

func relaseFlushDelTask(task *flushDeletesTask, err error) {
	if err != nil && task != nil {
		logutil.Infof("[FlushTabletail] release flush del task bat because of err %v", err)
		ictx, cancel := context.WithTimeout(
			context.Background(),
			10*time.Second, /*6*time.Minute,*/
		)
		defer cancel()
		task.WaitDone(ictx)
	}
	if task != nil && task.delta != nil {
		task.delta.Close()
	}
}

>>>>>>> 402c6a3f
func releaseFlushObjTasks(subtasks []*flushObjTask, err error) {
	if err != nil {
		logutil.Infof("[FlushTabletail] release flush aobj bat because of err %v", err)
		// add a timeout to avoid WaitDone block the whole process
		ictx, cancel := context.WithTimeout(
			context.Background(),
			10*time.Second, /*6*time.Minute,*/
		)
		defer cancel()
		for _, subtask := range subtasks {
			if subtask != nil {
				// wait done, otherwise the data might be released before flush, and cause data race
				subtask.WaitDone(ictx)
			}
		}
	}
	for _, subtask := range subtasks {
		if subtask != nil && subtask.data != nil {
			subtask.data.Close()
		}
		if subtask != nil && subtask.delta != nil {
			subtask.delta.Close()
		}
	}
}

// For unit test
func (task *flushTableTailTask) GetCreatedObjects() handle.Object {
	return task.createdObjHandles
}<|MERGE_RESOLUTION|>--- conflicted
+++ resolved
@@ -177,25 +177,8 @@
 		if err != nil {
 			return
 		}
-<<<<<<< HEAD
 		if obj.IsTombstone {
 			panic(fmt.Sprintf("logic err, obj %v is tombstone", obj.ID.String()))
-=======
-		if _, ok := objSeen[obj]; ok {
-			continue
-		}
-		objSeen[obj] = struct{}{}
-		if hdl.IsAppendable() && !obj.HasDropCommitted() {
-			task.aObjMetas = append(task.aObjMetas, obj)
-			task.aObjHandles = append(task.aObjHandles, hdl)
-			if obj.GetObjectData().CheckFlushTaskRetry(txn.GetStartTS()) {
-				logutil.Infof("[FlushTabletail] obj %v needs retry", obj.ID.String())
-				return nil, txnif.ErrTxnNeedRetry
-			}
-		} else {
-			task.delSrcMetas = append(task.delSrcMetas, obj)
-			task.delSrcHandles = append(task.delSrcHandles, hdl)
->>>>>>> 402c6a3f
 		}
 		if !hdl.IsAppendable() {
 			panic(fmt.Sprintf("logic err %v is nonappendable", hdl.GetID().String()))
@@ -223,7 +206,6 @@
 		if err != nil {
 			return
 		}
-<<<<<<< HEAD
 		if !obj.IsTombstone {
 			panic(fmt.Sprintf("logic err, obj %v is not tombstone", obj.ID.String()))
 		}
@@ -243,14 +225,6 @@
 			logutil.Infof("[FlushTabletail] obj %v needs retry", obj.ID.String())
 			return nil, txnif.ErrTxnNeedRetry
 		}
-=======
-		if _, ok := objSeen[obj]; ok {
-			continue
-		}
-		objSeen[obj] = struct{}{}
-		task.delSrcMetas = append(task.delSrcMetas, obj)
-		task.delSrcHandles = append(task.delSrcHandles, hdl)
->>>>>>> 402c6a3f
 	}
 
 	task.transMappings = mergesort.NewBlkTransferBooking(len(task.aObjHandles))
@@ -574,14 +548,9 @@
 			return
 		}
 	}
-<<<<<<< HEAD
-	for i := range objHandles {
+
+	for i := range task.aObjHandles {
 		bat, empty, err := task.prepareAObjSortedData(ctx, i, readColIdxs, sortKeyPos, isTombstone)
-=======
-
-	for i := range task.aObjHandles {
-		bat, empty, err := task.prepareAObjSortedData(ctx, i, readColIdxs, sortKeyPos)
->>>>>>> 402c6a3f
 		if err != nil {
 			return err
 		}
@@ -622,31 +591,12 @@
 		return nil
 	}
 
-<<<<<<< HEAD
-	// prepare merge
-	// fromLayout describes the layout of the input batch, which is a list of batch length
-	fromLayout := make([]uint32, 0, len(readedBats))
-	// toLayout describes the layout of the output batch, i.e. [8192, 8192, 8192, 4242]
-	toLayout := make([]uint32, 0, len(readedBats))
-	totalRowCnt := 0
-	if sortKeyPos < 0 {
-		// no pk, just pick the first column to reshape
-		sortKeyPos = 0
-	}
-	for _, bat := range readedBats {
-		vec := bat.Vecs[sortKeyPos]
-		fromLayout = append(fromLayout, uint32(vec.Length()))
-		totalRowCnt += vec.Length()
-	}
-	if isTombstone {
-		task.tombstoneMergeRowsCnt = totalRowCnt
-	} else {
-		task.mergeRowsCnt = totalRowCnt
-	}
-	rowsLeft := totalRowCnt
-=======
+if isTombstone {
+	task.tombstoneMergeRowsCnt = totalRowCnt
+} else {
+	task.mergeRowsCnt = totalRowCnt
+}
 	rowsLeft := task.mergeRowsCnt
->>>>>>> 402c6a3f
 	for rowsLeft > 0 {
 		if rowsLeft > int(schema.BlockMaxRows) {
 			toLayout = append(toLayout, schema.BlockMaxRows)
@@ -679,22 +629,17 @@
 
 	// write!
 	// create new object to hold merged blocks
-<<<<<<< HEAD
 	var createdObjectHandle handle.Object
 	if isTombstone {
-		if task.createdTombstoneHandles, err = task.rel.CreateNonAppendableObject(false, isTombstone, nil); err != nil {
+		if task.createdTombstoneHandles, err = task.rel.CreateNonAppendableObject(isTombstone, nil); err != nil {
 			return
 		}
 		createdObjectHandle = task.createdTombstoneHandles
 	} else {
-		if task.createdObjHandles, err = task.rel.CreateNonAppendableObject(false, isTombstone, nil); err != nil {
+		if task.createdObjHandles, err = task.rel.CreateNonAppendableObject(isTombstone, nil); err != nil {
 			return
 		}
 		createdObjectHandle = task.createdObjHandles
-=======
-	if task.createdObjHandles, err = task.rel.CreateNonAppendableObject(nil); err != nil {
-		return
->>>>>>> 402c6a3f
 	}
 	toObjectEntry := createdObjectHandle.GetMeta().(*catalog.ObjectEntry)
 	toObjectEntry.SetSorted()
@@ -837,144 +782,6 @@
 	return nil
 }
 
-<<<<<<< HEAD
-=======
-// flushAllDeletesFromDelSrc collects all deletes from objs and flush them into one obj
-func (task *flushTableTailTask) flushAllDeletesFromDelSrc(ctx context.Context) (subtask *flushDeletesTask, emtpyDelObjIdx []*bitmap.Bitmap, err error) {
-	var bufferBatch *containers.Batch
-	defer func() {
-		if err != nil && bufferBatch != nil {
-			bufferBatch.Close()
-		}
-	}()
-	emtpyDelObjIdx = make([]*bitmap.Bitmap, len(task.delSrcMetas))
-	var (
-		enableDeltaStat = task.schema.Name == "bmsql_stock"
-		tbl             *catalog.TableEntry
-		tombstone       data.Tombstone
-		locMap          = make(map[string]int)
-		now             time.Time
-	)
-
-	if enableDeltaStat {
-		tbl = task.rel.GetMeta().(*catalog.TableEntry)
-		now = time.Now()
-	}
-	for i, obj := range task.delSrcMetas {
-		objData := obj.GetObjectData()
-		var deletes *containers.Batch
-		emptyDelObjs := &bitmap.Bitmap{}
-		emptyDelObjs.InitWithSize(int64(obj.BlockCnt()))
-		if enableDeltaStat {
-			tombstone = tbl.TryGetTombstone(obj.ID)
-		}
-		for j := 0; j < obj.BlockCnt(); j++ {
-			found, _ := objData.HasDeleteIntentsPreparedInByBlock(uint16(j), types.TS{}, task.txn.GetStartTS())
-			if !found {
-				emptyDelObjs.Add(uint64(j))
-				continue
-			}
-			if enableDeltaStat && tombstone != nil {
-				loc := tombstone.GetLatestDeltaloc(uint16(j))
-				if loc != nil {
-					locMap[loc.String()]++
-				}
-			}
-			if deletes, err = objData.CollectDeleteInRangeByBlock(
-				ctx, uint16(j), types.TS{}, task.txn.GetStartTS(), true, common.MergeAllocator,
-			); err != nil {
-				return
-			}
-			if deletes == nil || deletes.Length() == 0 {
-				emptyDelObjs.Add(uint64(j))
-				continue
-			}
-			if bufferBatch == nil {
-				bufferBatch = makeDeletesTempBatch(deletes, task.rt.VectorPool.Transient)
-			}
-			task.nObjDeletesCnt += deletes.Length()
-			// deletes is closed by Extend
-			bufferBatch.Extend(deletes)
-		}
-		emtpyDelObjIdx[i] = emptyDelObjs
-	}
-	if enableDeltaStat {
-		cost := time.Since(now)
-		logutil.Infof("[FlushTabletail] task %d collect tombstone for %s cost %v, location distribution(%v):%v",
-			task.ID(), task.schema.Name, cost, len(locMap), locMap)
-	}
-	if bufferBatch != nil {
-		// make sure every batch in deltaloc object is sorted by rowid
-		_, err = mergesort.SortBlockColumns(bufferBatch.Vecs, 0, task.rt.VectorPool.Transient)
-		if err != nil {
-			return
-		}
-		subtask = NewFlushDeletesTask(tasks.WaitableCtx, task.rt.Fs, bufferBatch)
-		if err = task.rt.Scheduler.Schedule(subtask); err != nil {
-			return
-		}
-	}
-	return
-}
-
-// waitFlushAllDeletesFromDelSrc waits all io tasks about flushing deletes from objs, update locations but skip those in emtpyDelObjIdx
-func (task *flushTableTailTask) waitFlushAllDeletesFromDelSrc(ctx context.Context, subtask *flushDeletesTask, emtpyDelObjIdx []*bitmap.Bitmap) (err error) {
-	if subtask == nil {
-		return
-	}
-	ictx, cancel := context.WithTimeout(ctx, 6*time.Minute)
-	defer cancel()
-	if err = subtask.WaitDone(ictx); err != nil {
-		return err
-	}
-	task.createdDeletesObjectName = subtask.name.String()
-	deltaLoc := blockio.EncodeLocation(
-		subtask.name,
-		subtask.blocks[0].GetExtent(),
-		uint32(subtask.delta.Length()),
-		subtask.blocks[0].GetID())
-
-	v2.TaskFlushDeletesCountHistogram.Observe(float64(task.nObjDeletesCnt))
-	v2.TaskFlushDeletesSizeHistogram.Observe(float64(deltaLoc.Extent().End()))
-	logutil.Infof("[FlushTabletail] task %d update %s for approximate %d objs", task.ID(), deltaLoc, len(task.delSrcHandles))
-	for i, hdl := range task.delSrcHandles {
-		for j := 0; j < hdl.GetMeta().(*catalog.ObjectEntry).BlockCnt(); j++ {
-			if emtpyDelObjIdx[i] != nil && emtpyDelObjIdx[i].Contains(uint64(j)) {
-				continue
-			}
-			if err = hdl.UpdateDeltaLoc(uint16(j), deltaLoc); err != nil {
-				return err
-			}
-
-		}
-	}
-	return
-}
-
-func makeDeletesTempBatch(template *containers.Batch, pool *containers.VectorPool) *containers.Batch {
-	bat := containers.NewBatchWithCapacity(len(template.Attrs))
-	for i, name := range template.Attrs {
-		bat.AddVector(name, pool.GetVector(template.Vecs[i].GetType()))
-	}
-	return bat
-}
-
-func relaseFlushDelTask(task *flushDeletesTask, err error) {
-	if err != nil && task != nil {
-		logutil.Infof("[FlushTabletail] release flush del task bat because of err %v", err)
-		ictx, cancel := context.WithTimeout(
-			context.Background(),
-			10*time.Second, /*6*time.Minute,*/
-		)
-		defer cancel()
-		task.WaitDone(ictx)
-	}
-	if task != nil && task.delta != nil {
-		task.delta.Close()
-	}
-}
-
->>>>>>> 402c6a3f
 func releaseFlushObjTasks(subtasks []*flushObjTask, err error) {
 	if err != nil {
 		logutil.Infof("[FlushTabletail] release flush aobj bat because of err %v", err)
