// Copyright 2021 Matrix Origin
//
// Licensed under the Apache License, Version 2.0 (the "License");
// you may not use this file except in compliance with the License.
// You may obtain a copy of the License at
//
//      http://www.apache.org/licenses/LICENSE-2.0
//
// Unless required by applicable law or agreed to in writing, software
// distributed under the License is distributed on an "AS IS" BASIS,
// WITHOUT WARRANTIES OR CONDITIONS OF ANY KIND, either express or implied.
// See the License for the specific language governing permissions and
// limitations under the License.

package catalog

import (
	"bytes"
	"encoding/binary"
	"fmt"
	"io"
	"sync"

	pkgcatalog "github.com/matrixorigin/matrixone/pkg/catalog"
	"github.com/matrixorigin/matrixone/pkg/common/moerr"
	"github.com/matrixorigin/matrixone/pkg/container/types"
	"github.com/matrixorigin/matrixone/pkg/logutil"
	"github.com/matrixorigin/matrixone/pkg/vm/engine/tae/common"
	"github.com/matrixorigin/matrixone/pkg/vm/engine/tae/iface/txnif"
)

type accessInfo struct {
	TenantID, UserID, RoleID uint32
	CreateAt                 types.Timestamp
}

func (ai *accessInfo) WriteTo(w io.Writer) (n int64, err error) {
	for _, id := range []uint32{ai.TenantID, ai.UserID, ai.RoleID} {
		if err = binary.Write(w, binary.BigEndian, id); err != nil {
			return
		}
	}
	if err = binary.Write(w, binary.BigEndian, int64(ai.CreateAt)); err != nil {
		return
	}
	return 20, nil
}

func (ai *accessInfo) ReadFrom(r io.Reader) (n int64, err error) {
	for _, idPtr := range []*uint32{&ai.TenantID, &ai.UserID, &ai.RoleID} {
		if err = binary.Read(r, binary.BigEndian, idPtr); err != nil {
			return
		}
	}
	at := int64(0)
	if err = binary.Read(r, binary.BigEndian, &at); err != nil {
		return
	}
	ai.CreateAt = types.Timestamp(at)
	return 20, nil
}

func dbVisibilityFn[T *DBEntry](n *common.GenericDLNode[*DBEntry], ts types.TS) (visible, dropped bool) {
	db := n.GetPayload()
	visible, dropped = db.GetVisibility(ts)
	return
}

type DBEntry struct {
	*DBBaseEntry
	catalog   *Catalog
	acInfo    accessInfo
	name      string
	createSql string
	fullName  string
	isSys     bool

	entries   map[uint64]*common.GenericDLNode[*TableEntry]
	nameNodes map[string]*nodeList[*TableEntry]
	link      *common.GenericSortedDList[*TableEntry]

	nodesMu sync.RWMutex
}

func compareTableFn(a, b *TableEntry) int {
	return a.TableBaseEntry.DoCompre(b.TableBaseEntry)
}

func NewDBEntryWithID(catalog *Catalog, name string, createSql string, id uint64, txn txnif.AsyncTxn) *DBEntry {
	//id := catalog.NextDB()

	e := &DBEntry{
		DBBaseEntry: NewDBBaseEntry(id),
		catalog:     catalog,
		name:        name,
		createSql:   createSql,
		entries:     make(map[uint64]*common.GenericDLNode[*TableEntry]),
		nameNodes:   make(map[string]*nodeList[*TableEntry]),
		link:        common.NewGenericSortedDList(compareTableFn),
	}
	if txn != nil {
		// Only in unit test, txn can be nil
		e.acInfo.TenantID = txn.GetTenantID()
		e.acInfo.UserID, e.acInfo.RoleID = txn.GetUserAndRoleID()
	}
	e.CreateWithTxn(txn)
	e.acInfo.CreateAt = types.CurrentTimestamp()
	return e
}

func NewDBEntry(catalog *Catalog, name, createSql string, txn txnif.AsyncTxn) *DBEntry {
	id := catalog.NextDB()

	e := &DBEntry{
		DBBaseEntry: NewDBBaseEntry(id),
		catalog:     catalog,
		name:        name,
		createSql:   createSql,
		entries:     make(map[uint64]*common.GenericDLNode[*TableEntry]),
		nameNodes:   make(map[string]*nodeList[*TableEntry]),
		link:        common.NewGenericSortedDList(compareTableFn),
	}
	if txn != nil {
		// Only in unit test, txn can be nil
		e.acInfo.TenantID = txn.GetTenantID()
		e.acInfo.UserID, e.acInfo.RoleID = txn.GetUserAndRoleID()
	}
	e.CreateWithTxn(txn)
	e.acInfo.CreateAt = types.CurrentTimestamp()
	return e
}

func NewDBEntryByTS(catalog *Catalog, name string, ts types.TS) *DBEntry {
	id := catalog.NextDB()

	e := &DBEntry{
		DBBaseEntry: NewDBBaseEntry(id),
		catalog:     catalog,
		name:        name,
		entries:     make(map[uint64]*common.GenericDLNode[*TableEntry]),
		nameNodes:   make(map[string]*nodeList[*TableEntry]),
		link:        common.NewGenericSortedDList(compareTableFn),
	}
	e.CreateWithTS(ts)
	e.acInfo.CreateAt = types.CurrentTimestamp()
	return e
}

func NewSystemDBEntry(catalog *Catalog) *DBEntry {
	entry := &DBEntry{
		DBBaseEntry: NewDBBaseEntry(pkgcatalog.MO_CATALOG_ID),
		catalog:     catalog,
		name:        pkgcatalog.MO_CATALOG,
		createSql:   "create database " + pkgcatalog.MO_CATALOG,
		entries:     make(map[uint64]*common.GenericDLNode[*TableEntry]),
		nameNodes:   make(map[string]*nodeList[*TableEntry]),
		link:        common.NewGenericSortedDList(compareTableFn),
		isSys:       true,
	}
	entry.CreateWithTS(types.SystemDBTS)
	return entry
}

func NewReplayDBEntry() *DBEntry {
	entry := &DBEntry{
		DBBaseEntry: NewReplayDBBaseEntry(),
		entries:     make(map[uint64]*common.GenericDLNode[*TableEntry]),
		nameNodes:   make(map[string]*nodeList[*TableEntry]),
		link:        common.NewGenericSortedDList(compareTableFn),
	}
	return entry
}

func (e *DBEntry) IsSystemDB() bool { return e.isSys }
func (e *DBEntry) CoarseTableCnt() int {
	e.RLock()
	defer e.RUnlock()
	return len(e.entries)
}

func (e *DBEntry) GetTenantID() uint32          { return e.acInfo.TenantID }
func (e *DBEntry) GetUserID() uint32            { return e.acInfo.UserID }
func (e *DBEntry) GetRoleID() uint32            { return e.acInfo.RoleID }
func (e *DBEntry) GetCreateAt() types.Timestamp { return e.acInfo.CreateAt }
func (e *DBEntry) GetName() string              { return e.name }
func (e *DBEntry) GetCreateSql() string         { return e.createSql }
func (e *DBEntry) GetFullName() string {
	if len(e.fullName) == 0 {
		e.fullName = genDBFullName(e.acInfo.TenantID, e.name)
	}
	return e.fullName
}

func (e *DBEntry) String() string {
	e.RLock()
	defer e.RUnlock()
	return e.StringLocked()
}

func (e *DBEntry) StringLocked() string {
	return e.StringWithlevelLocked(common.PPL1)
}
func (e *DBEntry) StringWithLevel(level common.PPLevel) string {
	e.RLock()
	defer e.RUnlock()
	return e.StringWithlevelLocked(level)
}

func (e *DBEntry) StringWithlevelLocked(level common.PPLevel) string {
	if level <= common.PPL1 {
		return fmt.Sprintf("DB[%d][name=%s][C@%s,D@%s]",
			e.DBBaseEntry.ID, e.GetFullName(), e.GetCreatedAt().ToString(), e.GetDeleteAt().ToString())
	}
	return fmt.Sprintf("DB%s[name=%s]", e.DBBaseEntry.StringLocked(), e.GetFullName())
}

func (e *DBEntry) MakeTableIt(reverse bool) *common.GenericSortedDListIt[*TableEntry] {
	e.RLock()
	defer e.RUnlock()
	return common.NewGenericSortedDListIt(e.RWMutex, e.link, reverse)
}

func (e *DBEntry) PPString(level common.PPLevel, depth int, prefix string) string {
	var w bytes.Buffer
	_, _ = w.WriteString(fmt.Sprintf("%s%s%s", common.RepeatStr("\t", depth), prefix, e.StringWithLevel(level)))
	if level == common.PPL0 {
		return w.String()
	}
	it := e.MakeTableIt(true)
	for it.Valid() {
		table := it.Get().GetPayload()
		_ = w.WriteByte('\n')
		_, _ = w.WriteString(table.PPString(level, depth+1, ""))
		it.Next()
	}
	return w.String()
}

func (e *DBEntry) GetBlockEntryByID(id *common.ID) (blk *BlockEntry, err error) {
	e.RLock()
	table, err := e.GetTableEntryByID(id.TableID)
	e.RUnlock()
	if err != nil {
		return
	}
	seg, err := table.GetSegmentByID(id.SegmentID)
	if err != nil {
		return
	}
	blk, err = seg.GetBlockEntryByID(id.BlockID)
	return
}

func (e *DBEntry) GetItemNodeByIDLocked(id uint64) *common.GenericDLNode[*TableEntry] {
	return e.entries[id]
}

func (e *DBEntry) GetTableEntryByID(id uint64) (table *TableEntry, err error) {
	e.RLock()
	defer e.RUnlock()
	node := e.entries[id]
	if node == nil {
		return nil, moerr.GetOkExpectedEOB()
	}
	table = node.GetPayload()
	return
}

func (e *DBEntry) txnGetNodeByName(
	tenantID uint32,
	name string,
	ts types.TS) (*common.GenericDLNode[*TableEntry], error) {
	e.RLock()
	defer e.RUnlock()
	fullName := genTblFullName(tenantID, name)
	node := e.nameNodes[fullName]
	if node == nil {
		return nil, moerr.GetOkExpectedEOB()
	}
	return node.TxnGetNodeLocked(ts)
}

func (e *DBEntry) TxnGetTableEntryByName(name string, txn txnif.AsyncTxn) (entry *TableEntry, err error) {
	n, err := e.txnGetNodeByName(txn.GetTenantID(), name, txn.GetStartTS())
	if err != nil {
		return
	}
	entry = n.GetPayload()
	return
}

func (e *DBEntry) GetTableEntryByName(
	tenantID uint32,
	name string,
	ts types.TS) (entry *TableEntry, err error) {
	n, err := e.txnGetNodeByName(tenantID, name, ts)
	if err != nil {
		return
	}
	entry = n.GetPayload()
	return
}

func (e *DBEntry) TxnGetTableEntryByID(id uint64, txn txnif.AsyncTxn) (entry *TableEntry, err error) {
	entry, err = e.GetTableEntryByID(id)
	if err != nil {
		return
	}
	//check whether visible and dropped.
	visible, dropped := entry.GetVisibility(txn.GetStartTS())
	if !visible || dropped {
		return nil, moerr.GetOkExpectedEOB()
	}
	return
}

// Catalog entry is dropped in following steps:
// 1. Locate the record by timestamp
// 2. Check conflication.
// 2.1 Wait for the related txn if need.
// 2.2 w-w conflict when 1. there's an active txn; or
//  2. the CommitTS of the latest related txn is larger than StartTS of write txn
//
// 3. Check duplicate/not found.
// If the entry has already been dropped, return ErrNotFound.
func (e *DBEntry) DropTableEntry(name string, txn txnif.AsyncTxn) (newEntry bool, deleted *TableEntry, err error) {
	dn, err := e.txnGetNodeByName(txn.GetTenantID(), name, txn.GetStartTS())
	if err != nil {
		return
	}
	entry := dn.GetPayload()
	entry.Lock()
	defer entry.Unlock()
	newEntry, err = entry.DropEntryLocked(txn)
	if err == nil {
		deleted = entry
	}
	return
}

func (e *DBEntry) DropTableEntryByID(id uint64, txn txnif.AsyncTxn) (newEntry bool, deleted *TableEntry, err error) {
	entry, err := e.GetTableEntryByID(id)
	if err != nil {
		return
	}

	entry.Lock()
	defer entry.Unlock()
	newEntry, err = entry.DropEntryLocked(txn)
	if err == nil {
		deleted = entry
	}
	return
}

func (e *DBEntry) CreateTableEntry(schema *Schema, txn txnif.AsyncTxn, dataFactory TableDataFactory) (created *TableEntry, err error) {
	e.Lock()
<<<<<<< HEAD
	created = NewTableEntry(e, schema, txnCtx, dataFactory)
	err = e.AddEntryLocked(created, txnCtx, false)
=======
	created = NewTableEntry(e, schema, txn, dataFactory)
	err = e.AddEntryLocked(created, txn)
>>>>>>> 4b4b0a85
	e.Unlock()

	return created, err
}

func (e *DBEntry) CreateTableEntryWithTableId(schema *Schema, txn txnif.AsyncTxn, dataFactory TableDataFactory, tableId uint64) (created *TableEntry, err error) {
	e.Lock()
	//Deduplicate for tableId
	if _, exist := e.entries[tableId]; exist {
		return nil, moerr.NewDuplicate()
	}
<<<<<<< HEAD
	created = NewTableEntryWithTableId(e, schema, txnCtx, dataFactory, tableId)
	err = e.AddEntryLocked(created, txnCtx, false)
=======
	created = NewTableEntryWithTableId(e, schema, txn, dataFactory, tableId)
	err = e.AddEntryLocked(created, txn)
>>>>>>> 4b4b0a85
	e.Unlock()

	return created, err
}

func (e *DBEntry) RemoveEntry(table *TableEntry) (err error) {
	defer func() {
		if err == nil {
			e.catalog.AddTableCnt(-1)
			e.catalog.AddColumnCnt(-1 * len(table.schema.ColDefs))
		}
	}()
	logutil.Info("[Catalog]", common.OperationField("remove"),
		common.OperandField(table.String()))
	e.Lock()
	defer e.Unlock()
	if n, ok := e.entries[table.GetID()]; !ok {
		return moerr.GetOkExpectedEOB()
	} else {
		nn := e.nameNodes[table.GetFullName()]
		nn.DeleteNode(table.GetID())
		e.link.Delete(n)
		if nn.Length() == 0 {
			delete(e.nameNodes, table.GetFullName())
		}
		delete(e.entries, table.GetID())
	}
	return
}

// Catalog entry is created in following steps:
// 1. Locate the record. Creating always gets the latest DBEntry.
// 2.1 If there doesn't exist a DBEntry, add new entry and return.
// 2.2 If there exists a DBEntry:
// 2.2.1 Check conflication.
//  1. Wait for the related txn if need.
//  2. w-w conflict when: there's an active txn; or
//     he CommitTS of the latest related txn is larger than StartTS of write txn
//
// 2.2.2 Check duplicate/not found.
// If the entry hasn't been dropped, return ErrDuplicate.
func (e *DBEntry) AddEntryLocked(table *TableEntry, txn txnif.TxnReader, skipDedup bool) (err error) {
	defer func() {
		if err == nil {
			e.catalog.AddTableCnt(1)
			e.catalog.AddColumnCnt(len(table.schema.ColDefs))
		}
	}()
	fullName := table.GetFullName()
	nn := e.nameNodes[fullName]
	if nn == nil {
		n := e.link.Insert(table)
		e.entries[table.GetID()] = n

		nn := newNodeList(e.GetItemNodeByIDLocked,
			tableVisibilityFn[*TableEntry],
			&e.nodesMu,
			fullName)
		e.nameNodes[fullName] = nn

		nn.CreateNode(table.GetID())
	} else {
		node := nn.GetNode()
		if !skipDedup {
			record := node.GetPayload()
			err = record.PrepareAdd(txn)
			if err != nil {
				return
			}
		}
		n := e.link.Insert(table)
		e.entries[table.GetID()] = n
		nn.CreateNode(table.GetID())
	}
	return
}

func (e *DBEntry) MakeCommand(id uint32) (txnif.TxnCmd, error) {
	cmdType := CmdUpdateDatabase
	e.RLock()
	defer e.RUnlock()
	return newDBCmd(id, cmdType, e), nil
}

func (e *DBEntry) Set1PC() {
	e.GetLatestNodeLocked().Set1PC()
}
func (e *DBEntry) Is1PC() bool {
	return e.GetLatestNodeLocked().Is1PC()
}
func (e *DBEntry) GetCatalog() *Catalog { return e.catalog }

func (e *DBEntry) RecurLoop(processor Processor) (err error) {
	tableIt := e.MakeTableIt(true)
	for tableIt.Valid() {
		table := tableIt.Get().GetPayload()
		if err = processor.OnTable(table); err != nil {
			if moerr.IsMoErrCode(err, moerr.OkStopCurrRecur) {
				err = nil
				tableIt.Next()
				continue
			}
			break
		}
		if err = table.RecurLoop(processor); err != nil {
			return
		}
		tableIt.Next()
	}
	if moerr.IsMoErrCode(err, moerr.OkStopCurrRecur) {
		err = nil
	}
	return err
}

func (e *DBEntry) PrepareRollback() (err error) {
	var isEmpty bool
	if isEmpty, err = e.DBBaseEntry.PrepareRollback(); err != nil {
		return
	}
	if isEmpty {
		if err = e.catalog.RemoveEntry(e); err != nil {
			return
		}
	}
	return
}

func (e *DBEntry) WriteTo(w io.Writer) (n int64, err error) {
	if n, err = e.DBBaseEntry.WriteAllTo(w); err != nil {
		return
	}
	x, err := e.acInfo.WriteTo(w)
	if err != nil {
		return
	}
	n += x
	if err = binary.Write(w, binary.BigEndian, uint16(len(e.name))); err != nil {
		return
	}
	var sn int
	sn, err = w.Write([]byte(e.name))
	if err != nil {
		return
	}
	n += int64(sn) + 2
	if err = binary.Write(w, binary.BigEndian, uint16(len(e.createSql))); err != nil {
		return
	}
	sn, err = w.Write([]byte(e.createSql))
	n += int64(sn) + 2
	return
}

func (e *DBEntry) ReadFrom(r io.Reader) (n int64, err error) {
	if n, err = e.DBBaseEntry.ReadAllFrom(r); err != nil {
		return
	}
	x, err := e.acInfo.ReadFrom(r)
	if err != nil {
		return
	}
	n += x
	size := uint16(0)
	if err = binary.Read(r, binary.BigEndian, &size); err != nil {
		return
	}
	n += 2
	buf := make([]byte, size)
	if _, err = r.Read(buf); err != nil {
		return
	}
	n += int64(size)
	e.name = string(buf)

	if err = binary.Read(r, binary.BigEndian, &size); err != nil {
		return
	}
	n += 2
	buf = make([]byte, size)
	if _, err = r.Read(buf); err != nil {
		return
	}
	n += int64(size)
	e.createSql = string(buf)
	return
}

<<<<<<< HEAD
=======
func (e *DBEntry) MakeLogEntry() *EntryCommand {
	return newDBCmd(0, CmdLogDatabase, e)
}

func (e *DBEntry) GetCheckpointItems(start, end types.TS) CheckpointItems {
	ret := e.CloneCommittedInRange(start, end)
	if ret == nil {
		return nil
	}
	return &DBEntry{
		DBBaseEntry: ret.(*DBBaseEntry),
		acInfo:      e.acInfo,
		createSql:   e.createSql,
		name:        e.name,
		catalog:     e.catalog,
	}
}

>>>>>>> 4b4b0a85
// IsActive is coarse API: no consistency check
func (e *DBEntry) IsActive() bool {
	return !e.HasDropCommitted()
}<|MERGE_RESOLUTION|>--- conflicted
+++ resolved
@@ -355,13 +355,8 @@
 
 func (e *DBEntry) CreateTableEntry(schema *Schema, txn txnif.AsyncTxn, dataFactory TableDataFactory) (created *TableEntry, err error) {
 	e.Lock()
-<<<<<<< HEAD
-	created = NewTableEntry(e, schema, txnCtx, dataFactory)
-	err = e.AddEntryLocked(created, txnCtx, false)
-=======
 	created = NewTableEntry(e, schema, txn, dataFactory)
-	err = e.AddEntryLocked(created, txn)
->>>>>>> 4b4b0a85
+	err = e.AddEntryLocked(created, txn,false)
 	e.Unlock()
 
 	return created, err
@@ -373,13 +368,8 @@
 	if _, exist := e.entries[tableId]; exist {
 		return nil, moerr.NewDuplicate()
 	}
-<<<<<<< HEAD
-	created = NewTableEntryWithTableId(e, schema, txnCtx, dataFactory, tableId)
-	err = e.AddEntryLocked(created, txnCtx, false)
-=======
 	created = NewTableEntryWithTableId(e, schema, txn, dataFactory, tableId)
-	err = e.AddEntryLocked(created, txn)
->>>>>>> 4b4b0a85
+	err = e.AddEntryLocked(created, txn,false)
 	e.Unlock()
 
 	return created, err
@@ -568,27 +558,6 @@
 	return
 }
 
-<<<<<<< HEAD
-=======
-func (e *DBEntry) MakeLogEntry() *EntryCommand {
-	return newDBCmd(0, CmdLogDatabase, e)
-}
-
-func (e *DBEntry) GetCheckpointItems(start, end types.TS) CheckpointItems {
-	ret := e.CloneCommittedInRange(start, end)
-	if ret == nil {
-		return nil
-	}
-	return &DBEntry{
-		DBBaseEntry: ret.(*DBBaseEntry),
-		acInfo:      e.acInfo,
-		createSql:   e.createSql,
-		name:        e.name,
-		catalog:     e.catalog,
-	}
-}
-
->>>>>>> 4b4b0a85
 // IsActive is coarse API: no consistency check
 func (e *DBEntry) IsActive() bool {
 	return !e.HasDropCommitted()
