--- conflicted
+++ resolved
@@ -58,6 +58,10 @@
 	MakeBlockFactory() BlockDataFactory
 }
 
+func rowIDToU64(rowID types.Rowid) uint64 {
+	return types.DecodeUint64(rowID[:8])
+}
+
 type Catalog struct {
 	*IDAlloctor
 	*sync.RWMutex
@@ -262,9 +266,7 @@
 		userID := ins.GetVectorByName(pkgcatalog.SystemDBAttr_Creator).Get(i).(uint32)
 		roleID := ins.GetVectorByName(pkgcatalog.SystemDBAttr_Owner).Get(i).(uint32)
 		createAt := ins.GetVectorByName(pkgcatalog.SystemDBAttr_CreateAt).Get(i).(types.Timestamp)
-		createSql := string(ins.GetVectorByName(pkgcatalog.SystemDBAttr_CreateSQL).Get(i).([]byte))
-		datType := string(ins.GetVectorByName(pkgcatalog.SystemDBAttr_Type).Get(i).([]byte))
-		catalog.onReplayCreateDB(dbid, name, txnNode, tenantID, userID, roleID, createAt, createSql, datType)
+		catalog.onReplayCreateDB(dbid, name, txnNode, tenantID, userID, roleID, createAt)
 	}
 	for i := 0; i < del.Length(); i++ {
 		dbid := delTxn.GetVectorByName(SnapshotAttr_DBID).Get(i).(uint64)
@@ -273,9 +275,7 @@
 	}
 }
 
-func (catalog *Catalog) onReplayCreateDB(
-	dbid uint64, name string, txnNode *txnbase.TxnMVCCNode,
-	tenantID, userID, roleID uint32, createAt types.Timestamp, createSql, datType string) {
+func (catalog *Catalog) onReplayCreateDB(dbid uint64, name string, txnNode *txnbase.TxnMVCCNode, tenantID, userID, roleID uint32, createAt types.Timestamp) {
 	catalog.OnReplayDBID(dbid)
 	db, _ := catalog.GetDatabaseByID(dbid)
 	if db != nil {
@@ -290,8 +290,6 @@
 	db.ID = dbid
 	db.DBNode = &DBNode{}
 	db.name = name
-	db.createSql = createSql
-	db.datType = datType
 	db.acInfo = accessInfo{
 		TenantID: tenantID,
 		UserID:   userID,
@@ -490,11 +488,7 @@
 	dataFactory DataFactory,
 	idx *wal.Index,
 	observer wal.ReplayObserver) {
-<<<<<<< HEAD
 	catalog.OnReplaySegmentID(cmd.ID.SegmentID)
-=======
-	catalog.OnReplaySegmentID(cmd.Segment.SortHint)
->>>>>>> ec2032d0
 
 	db, err := catalog.GetDatabaseByID(cmd.DBID)
 	if err != nil {
@@ -543,7 +537,7 @@
 			state = ES_Appendable
 		}
 		sorted := ins.GetVectorByName(SegmentAttr_Sorted).Get(i).(bool)
-		sid := ins.GetVectorByName(SegmentAttr_ID).Get(i).(types.Uuid)
+		sid := ins.GetVectorByName(SegmentAttr_ID).Get(i).(uint64)
 		txnNode := txnbase.ReadTuple(insTxn, i)
 		catalog.onReplayCreateSegment(dbid, tid, sid, state, sorted, txnNode, dataFactory)
 	}
@@ -551,13 +545,13 @@
 	for i := 0; i < idVec.Length(); i++ {
 		dbid := delTxn.GetVectorByName(SnapshotAttr_DBID).Get(i).(uint64)
 		tid := delTxn.GetVectorByName(SnapshotAttr_TID).Get(i).(uint64)
-		rid := del.GetVectorByName(AttrRowID).Get(i).(types.Rowid)
+		sid := del.GetVectorByName(AttrRowID).Get(i).(types.Rowid)
 		txnNode := txnbase.ReadTuple(delTxn, i)
-		catalog.onReplayDeleteSegment(dbid, tid, rid.GetSegid(), txnNode)
-	}
-}
-func (catalog *Catalog) onReplayCreateSegment(dbid, tbid uint64, segid types.Uuid, state EntryState, sorted bool, txnNode *txnbase.TxnMVCCNode, dataFactory DataFactory) {
-	// catalog.OnReplaySegmentID(segid)
+		catalog.onReplayDeleteSegment(dbid, tid, rowIDToU64(sid), txnNode)
+	}
+}
+func (catalog *Catalog) onReplayCreateSegment(dbid, tbid, segid uint64, state EntryState, sorted bool, txnNode *txnbase.TxnMVCCNode, dataFactory DataFactory) {
+	catalog.OnReplaySegmentID(segid)
 	db, err := catalog.GetDatabaseByID(dbid)
 	if err != nil {
 		logutil.Info(catalog.SimplePPString(common.PPL3))
@@ -593,8 +587,8 @@
 	}
 	seg.Insert(un)
 }
-func (catalog *Catalog) onReplayDeleteSegment(dbid, tbid uint64, segid types.Uuid, txnNode *txnbase.TxnMVCCNode) {
-	// catalog.OnReplaySegmentID(segid)
+func (catalog *Catalog) onReplayDeleteSegment(dbid, tbid, segid uint64, txnNode *txnbase.TxnMVCCNode) {
+	catalog.OnReplaySegmentID(segid)
 	db, err := catalog.GetDatabaseByID(dbid)
 	if err != nil {
 		logutil.Info(catalog.SimplePPString(common.PPL3))
@@ -633,11 +627,7 @@
 	dataFactory DataFactory,
 	idx *wal.Index,
 	observer wal.ReplayObserver) {
-<<<<<<< HEAD
 	catalog.OnReplayBlockID(cmd.ID.BlockID)
-=======
-	// catalog.OnReplayBlockID(cmd.Block.ID)
->>>>>>> ec2032d0
 	prepareTS := cmd.GetTs()
 	db, err := catalog.GetDatabaseByID(cmd.DBID)
 	if err != nil {
@@ -677,24 +667,20 @@
 	if observer != nil {
 		observer.OnTimeStamp(prepareTS)
 	}
-<<<<<<< HEAD
 	seg.AddEntryLocked(blk)
-=======
-	seg.ReplayAddEntryLocked(cmd.Block)
->>>>>>> ec2032d0
 }
 
 func (catalog *Catalog) OnReplayBlockBatch(ins, insTxn, del, delTxn *containers.Batch, dataFactory DataFactory) {
 	for i := 0; i < ins.Length(); i++ {
 		dbid := insTxn.GetVectorByName(SnapshotAttr_DBID).Get(i).(uint64)
 		tid := insTxn.GetVectorByName(SnapshotAttr_TID).Get(i).(uint64)
-		sid := insTxn.GetVectorByName(SnapshotAttr_SegID).Get(i).(types.Uuid)
+		sid := insTxn.GetVectorByName(SnapshotAttr_SegID).Get(i).(uint64)
 		appendable := ins.GetVectorByName(pkgcatalog.BlockMeta_EntryState).Get(i).(bool)
 		state := ES_NotAppendable
 		if appendable {
 			state = ES_Appendable
 		}
-		blkID := ins.GetVectorByName(pkgcatalog.BlockMeta_ID).Get(i).(types.Blockid)
+		blkID := ins.GetVectorByName(pkgcatalog.BlockMeta_ID).Get(i).(uint64)
 		metaLoc := string(ins.GetVectorByName(pkgcatalog.BlockMeta_MetaLoc).Get(i).([]byte))
 		deltaLoc := string(ins.GetVectorByName(pkgcatalog.BlockMeta_DeltaLoc).Get(i).([]byte))
 		txnNode := txnbase.ReadTuple(insTxn, i)
@@ -703,22 +689,21 @@
 	for i := 0; i < del.Length(); i++ {
 		dbid := delTxn.GetVectorByName(SnapshotAttr_DBID).Get(i).(uint64)
 		tid := delTxn.GetVectorByName(SnapshotAttr_TID).Get(i).(uint64)
-		sid := delTxn.GetVectorByName(SnapshotAttr_SegID).Get(i).(types.Uuid)
-		rid := del.GetVectorByName(AttrRowID).Get(i).(types.Rowid)
+		sid := delTxn.GetVectorByName(SnapshotAttr_SegID).Get(i).(uint64)
+		blkID := del.GetVectorByName(AttrRowID).Get(i).(types.Rowid)
 		un := txnbase.ReadTuple(delTxn, i)
 		metaLoc := string(delTxn.GetVectorByName(pkgcatalog.BlockMeta_MetaLoc).Get(i).([]byte))
 		deltaLoc := string(delTxn.GetVectorByName(pkgcatalog.BlockMeta_DeltaLoc).Get(i).([]byte))
-		catalog.onReplayDeleteBlock(dbid, tid, sid, rid.GetBlockid(), metaLoc, deltaLoc, un)
+		catalog.onReplayDeleteBlock(dbid, tid, sid, rowIDToU64(blkID), metaLoc, deltaLoc, un)
 	}
 }
 func (catalog *Catalog) onReplayCreateBlock(
-	dbid, tid uint64,
-	segid types.Uuid, blkid types.Blockid,
+	dbid, tid, segid, blkid uint64,
 	state EntryState,
 	metaloc, deltaloc string,
 	txnNode *txnbase.TxnMVCCNode,
 	dataFactory DataFactory) {
-	// catalog.OnReplayBlockID(blkid)
+	catalog.OnReplayBlockID(blkid)
 	db, err := catalog.GetDatabaseByID(dbid)
 	if err != nil {
 		logutil.Info(catalog.SimplePPString(common.PPL3))
@@ -743,13 +728,8 @@
 		blk.ID = blkid
 		blk.state = state
 		blk.blkData = dataFactory.MakeBlockFactory()(blk)
-<<<<<<< HEAD
 		seg.AddEntryLocked(blk)
 		un = &MVCCNode[*MetadataMVCCNode]{
-=======
-		seg.ReplayAddEntryLocked(blk)
-		un = &MetadataMVCCNode{
->>>>>>> ec2032d0
 			EntryMVCCNode: &EntryMVCCNode{
 				CreatedAt: txnNode.End,
 			},
@@ -787,8 +767,8 @@
 	}
 	blk.Insert(un)
 }
-func (catalog *Catalog) onReplayDeleteBlock(dbid, tid uint64, segid types.Uuid, blkid types.Blockid, metaloc, deltaloc string, txnNode *txnbase.TxnMVCCNode) {
-	// catalog.OnReplayBlockID(blkid)
+func (catalog *Catalog) onReplayDeleteBlock(dbid, tid, segid, blkid uint64, metaloc, deltaloc string, txnNode *txnbase.TxnMVCCNode) {
+	catalog.OnReplayBlockID(blkid)
 	db, err := catalog.GetDatabaseByID(dbid)
 	if err != nil {
 		logutil.Info(catalog.SimplePPString(common.PPL3))
@@ -1068,24 +1048,24 @@
 	return
 }
 
-func (catalog *Catalog) CreateDBEntry(name, createSql, datTyp string, txn txnif.AsyncTxn) (*DBEntry, error) {
+func (catalog *Catalog) CreateDBEntry(name, createSql string, txn txnif.AsyncTxn) (*DBEntry, error) {
 	var err error
 	catalog.Lock()
 	defer catalog.Unlock()
-	entry := NewDBEntry(catalog, name, createSql, datTyp, txn)
+	entry := NewDBEntry(catalog, name, createSql, txn)
 	err = catalog.AddEntryLocked(entry, txn, false)
 
 	return entry, err
 }
 
-func (catalog *Catalog) CreateDBEntryWithID(name, createSql, datTyp string, id uint64, txn txnif.AsyncTxn) (*DBEntry, error) {
+func (catalog *Catalog) CreateDBEntryWithID(name, createSql string, id uint64, txn txnif.AsyncTxn) (*DBEntry, error) {
 	var err error
 	catalog.Lock()
 	defer catalog.Unlock()
 	if _, exist := catalog.entries[id]; exist {
 		return nil, moerr.GetOkExpectedDup()
 	}
-	entry := NewDBEntryWithID(catalog, name, createSql, datTyp, id, txn)
+	entry := NewDBEntryWithID(catalog, name, createSql, id, txn)
 	err = catalog.AddEntryLocked(entry, txn, false)
 
 	return entry, err
