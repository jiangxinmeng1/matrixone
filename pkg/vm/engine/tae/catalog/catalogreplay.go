--- conflicted
+++ resolved
@@ -471,7 +471,6 @@
 // Before ckp version 10 and IOET_WALTxnCommand_Object, object info doesn't exist.
 // Replay Object by block.
 // Original Size, Compressed Size and Block Number is skipped.
-<<<<<<< HEAD
 // func (catalog *Catalog) replayObjectByBlock(
 // 	tbl *TableEntry,
 // 	blkID types.Blockid,
@@ -633,159 +632,6 @@
 // 		tombstone.ReplayDeltaLoc(mvccNode, blkOffset)
 // 	}
 // }
-=======
-func (catalog *Catalog) replayObjectByBlock(
-	tbl *TableEntry,
-	blkID types.Blockid,
-	state EntryState,
-	start, end types.TS,
-	metaLocation objectio.Location,
-	needApplyCommit bool,
-	create, delete bool,
-	txn txnif.TxnReader,
-	dataFactory DataFactory) {
-	ObjectID := blkID.Object()
-	obj, _ := tbl.GetObjectByID(ObjectID)
-	// create
-	if create {
-		if obj == nil {
-			obj = NewObjectEntryByMetaLocation(
-				tbl,
-				ObjectID,
-				start, end, state, metaLocation, dataFactory.MakeObjectFactory())
-			tbl.AddEntryLocked(obj)
-		}
-	}
-	// delete
-	if delete {
-		node := obj.SearchNodeLocked(
-			&MVCCNode[*ObjectMVCCNode]{
-				TxnMVCCNode: &txnbase.TxnMVCCNode{
-					Start: start,
-				},
-			},
-		)
-		if node == nil {
-			node = obj.GetLatestNodeLocked().CloneData()
-			node.Start = start
-			node.Prepare = end
-			node.End = end
-			if node.BaseNode.IsEmpty() {
-				node.BaseNode = NewObjectInfoWithMetaLocation(metaLocation, ObjectID)
-			}
-			obj.Insert(node)
-			node.DeletedAt = end
-		}
-	}
-	_, blkOffset := blkID.Offsets()
-	obj.tryUpdateBlockCnt(int(blkOffset) + 1)
-	if obj.objData == nil {
-		obj.objData = dataFactory.MakeObjectFactory()(obj)
-	} else {
-		deleteAt := obj.GetDeleteAtLocked()
-		if !obj.IsAppendable() || (obj.IsAppendable() && !deleteAt.IsEmpty()) {
-			obj.objData.TryUpgrade()
-			obj.objData.UpgradeAllDeleteChain()
-		}
-	}
-}
-func (catalog *Catalog) onReplayUpdateBlock(
-	cmd *EntryCommand[*MetadataMVCCNode, *BlockNode],
-	dataFactory DataFactory,
-	observer wal.ReplayObserver) {
-	// catalog.OnReplayBlockID(cmd.ID.BlockID)
-	db, err := catalog.GetDatabaseByID(cmd.ID.DbID)
-	if err != nil {
-		panic(err)
-	}
-	tbl, err := db.GetTableEntryByID(cmd.ID.TableID)
-	if err != nil {
-		panic(err)
-	}
-	if !cmd.mvccNode.BaseNode.DeltaLoc.IsEmpty() {
-		obj, err := tbl.GetObjectByID(cmd.ID.ObjectID())
-		if obj == nil {
-			logutil.Fatalf("obj %v not found, mvcc node: %v", cmd.ID.String(), cmd.mvccNode.String())
-			return
-		}
-		if err != nil {
-			panic(err)
-		}
-		tombstone := tbl.GetOrCreateTombstone(obj, dataFactory.MakeTombstoneFactory())
-		_, blkOffset := cmd.ID.BlockID.Offsets()
-		tombstone.ReplayDeltaLoc(cmd.mvccNode, blkOffset)
-	}
-}
-
-func (catalog *Catalog) OnReplayBlockBatch(ins, insTxn, del, delTxn *containers.Batch, dataFactory DataFactory) {
-	for i := 0; i < ins.Length(); i++ {
-		dbid := insTxn.GetVectorByName(SnapshotAttr_DBID).Get(i).(uint64)
-		tid := insTxn.GetVectorByName(SnapshotAttr_TID).Get(i).(uint64)
-		appendable := ins.GetVectorByName(pkgcatalog.BlockMeta_EntryState).Get(i).(bool)
-		state := ES_NotAppendable
-		if appendable {
-			state = ES_Appendable
-		}
-		blkID := ins.GetVectorByName(pkgcatalog.BlockMeta_ID).Get(i).(types.Blockid)
-		sid := blkID.Object()
-		metaLoc := ins.GetVectorByName(pkgcatalog.BlockMeta_MetaLoc).Get(i).([]byte)
-		deltaLoc := ins.GetVectorByName(pkgcatalog.BlockMeta_DeltaLoc).Get(i).([]byte)
-		txnNode := txnbase.ReadTuple(insTxn, i)
-		catalog.onReplayCreateBlock(dbid, tid, sid, &blkID, state, metaLoc, deltaLoc, txnNode, dataFactory)
-	}
-	for i := 0; i < del.Length(); i++ {
-		dbid := delTxn.GetVectorByName(SnapshotAttr_DBID).Get(i).(uint64)
-		tid := delTxn.GetVectorByName(SnapshotAttr_TID).Get(i).(uint64)
-		rid := del.GetVectorByName(AttrRowID).Get(i).(types.Rowid)
-		blkID := rid.BorrowBlockID()
-		sid := rid.BorrowObjectID()
-		un := txnbase.ReadTuple(delTxn, i)
-		metaLoc := delTxn.GetVectorByName(pkgcatalog.BlockMeta_MetaLoc).Get(i).([]byte)
-		deltaLoc := delTxn.GetVectorByName(pkgcatalog.BlockMeta_DeltaLoc).Get(i).([]byte)
-		catalog.onReplayDeleteBlock(dbid, tid, sid, blkID, metaLoc, deltaLoc, un)
-	}
-}
-func (catalog *Catalog) onReplayCreateBlock(
-	dbid, tid uint64,
-	objid *types.Objectid,
-	blkid *types.Blockid,
-	state EntryState,
-	metaloc, deltaloc objectio.Location,
-	txnNode *txnbase.TxnMVCCNode,
-	dataFactory DataFactory) {
-	// catalog.OnReplayBlockID(blkid)
-	db, err := catalog.GetDatabaseByID(dbid)
-	if err != nil {
-		logutil.Info(catalog.SimplePPString(common.PPL3))
-		panic(err)
-	}
-	rel, err := db.GetTableEntryByID(tid)
-	if err != nil {
-		logutil.Info(catalog.SimplePPString(common.PPL3))
-		panic(err)
-	}
-	if !deltaloc.IsEmpty() {
-		obj, err := rel.GetObjectByID(objid)
-		if obj == nil {
-			logutil.Fatalf("obj %v not found, txnNode: %v", objid.String(), txnNode.String())
-			return
-		}
-		if err != nil {
-			panic(err)
-		}
-		tombstone := rel.GetOrCreateTombstone(obj, dataFactory.MakeTombstoneFactory())
-		_, blkOffset := blkid.Offsets()
-		mvccNode := &MVCCNode[*MetadataMVCCNode]{
-			EntryMVCCNode: &EntryMVCCNode{},
-			TxnMVCCNode:   txnNode,
-			BaseNode: &MetadataMVCCNode{
-				DeltaLoc: deltaloc,
-			},
-		}
-		tombstone.ReplayDeltaLoc(mvccNode, blkOffset)
-	}
-}
->>>>>>> a1fcd682
 
 // func (catalog *Catalog) onReplayDeleteBlock(
 //
